// Copyright 2019 PingCAP, Inc.
//
// Licensed under the Apache License, Version 2.0 (the "License");
// you may not use this file except in compliance with the License.
// You may obtain a copy of the License at
//
//     http://www.apache.org/licenses/LICENSE-2.0
//
// Unless required by applicable law or agreed to in writing, software
// distributed under the License is distributed on an "AS IS" BASIS,
// See the License for the specific language governing permissions and
// limitations under the License.

package restore

import (
	"context"
	"database/sql"
	"fmt"
	"io"
	"os"
	"path"
	"strings"
	"sync"
	"sync/atomic"
	"time"

	"github.com/pingcap/br/pkg/storage"

	"github.com/pingcap/errors"
	"github.com/pingcap/failpoint"
	sstpb "github.com/pingcap/kvproto/pkg/import_sstpb"
	"github.com/pingcap/parser/model"
	tidbcfg "github.com/pingcap/tidb/config"
	"github.com/pingcap/tidb/meta/autoid"
	"github.com/pingcap/tidb/table"
	"github.com/pingcap/tidb/table/tables"
	"go.uber.org/zap"
	"modernc.org/mathutil"

	kv "github.com/pingcap/tidb-lightning/lightning/backend"
	. "github.com/pingcap/tidb-lightning/lightning/checkpoints"
	"github.com/pingcap/tidb-lightning/lightning/common"
	"github.com/pingcap/tidb-lightning/lightning/config"
	"github.com/pingcap/tidb-lightning/lightning/log"
	"github.com/pingcap/tidb-lightning/lightning/metric"
	"github.com/pingcap/tidb-lightning/lightning/mydump"
	verify "github.com/pingcap/tidb-lightning/lightning/verification"
	"github.com/pingcap/tidb-lightning/lightning/web"
	"github.com/pingcap/tidb-lightning/lightning/worker"
)

const (
	FullLevelCompact = -1
	Level1Compact    = 1
)

const (
	defaultGCLifeTime = 100 * time.Hour
)

const (
	indexEngineID = -1
)

const (
	compactStateIdle int32 = iota
	compactStateDoing
)

// DeliverPauser is a shared pauser to pause progress to (*chunkRestore).encodeLoop
var DeliverPauser = common.NewPauser()

func init() {
	cfg := tidbcfg.GetGlobalConfig()
	cfg.Log.SlowThreshold = 3000
	// used in integration tests
	failpoint.Inject("SetMinDeliverBytes", func(v failpoint.Value) {
		minDeliverBytes = uint64(v.(int))
	})
}

type saveCp struct {
	tableName string
	merger    TableCheckpointMerger
}

type errorSummary struct {
	status CheckpointStatus
	err    error
}

type errorSummaries struct {
	sync.Mutex
	logger  log.Logger
	summary map[string]errorSummary
}

// makeErrorSummaries returns an initialized errorSummaries instance
func makeErrorSummaries(logger log.Logger) errorSummaries {
	return errorSummaries{
		logger:  logger,
		summary: make(map[string]errorSummary),
	}
}

func (es *errorSummaries) emitLog() {
	es.Lock()
	defer es.Unlock()

	if errorCount := len(es.summary); errorCount > 0 {
		logger := es.logger
		logger.Error("tables failed to be imported", zap.Int("count", errorCount))
		for tableName, errorSummary := range es.summary {
			logger.Error("-",
				zap.String("table", tableName),
				zap.String("status", errorSummary.status.MetricName()),
				log.ShortError(errorSummary.err),
			)
		}
	}
}

func (es *errorSummaries) record(tableName string, err error, status CheckpointStatus) {
	es.Lock()
	defer es.Unlock()
	es.summary[tableName] = errorSummary{status: status, err: err}
}

type RestoreController struct {
	cfg             *config.Config
	dbMetas         []*mydump.MDDatabaseMeta
	dbInfos         map[string]*TidbDBInfo
	tableWorkers    *worker.Pool
	indexWorkers    *worker.Pool
	regionWorkers   *worker.Pool
	ioWorkers       *worker.Pool
	pauser          *common.Pauser
	backend         kv.Backend
	tidbMgr         *TiDBManager
	postProcessLock sync.Mutex // a simple way to ensure post-processing is not concurrent without using complicated goroutines
	alterTableLock  sync.Mutex
	compactState    int32
	rowFormatVer    string
	tls             *common.TLS

	errorSummaries errorSummaries

	checkpointsDB CheckpointsDB
	saveCpCh      chan saveCp
	checkpointsWg sync.WaitGroup

	closedEngineLimit *worker.Pool
	store             storage.ExternalStorage
}

func NewRestoreController(ctx context.Context, dbMetas []*mydump.MDDatabaseMeta, cfg *config.Config, s storage.ExternalStorage) (*RestoreController, error) {
	return NewRestoreControllerWithPauser(ctx, dbMetas, cfg, s, DeliverPauser)
}

func NewRestoreControllerWithPauser(ctx context.Context, dbMetas []*mydump.MDDatabaseMeta, cfg *config.Config, s storage.ExternalStorage, pauser *common.Pauser) (*RestoreController, error) {
	tls, err := cfg.ToTLS()
	if err != nil {
		return nil, err
	}
	if err = cfg.TiDB.Security.RegisterMySQL(); err != nil {
		return nil, err
	}

	cpdb, err := OpenCheckpointsDB(ctx, cfg)
	if err != nil {
		return nil, errors.Trace(err)
	}

	tidbMgr, err := NewTiDBManager(cfg.TiDB, tls)
	if err != nil {
		return nil, errors.Trace(err)
	}

	var backend kv.Backend
	switch cfg.TikvImporter.Backend {
	case config.BackendImporter:
		var err error
		backend, err = kv.NewImporter(ctx, tls, cfg.TikvImporter.Addr, cfg.TiDB.PdAddr)
		if err != nil {
			return nil, err
		}
	case config.BackendTiDB:
		backend = kv.NewTiDBBackend(tidbMgr.db, cfg.TikvImporter.OnDuplicate)
	case config.BackendLocal:
		backend, err = kv.NewLocalBackend(ctx, tls, cfg.TiDB.PdAddr, cfg.TikvImporter.RegionSplitSize,
			cfg.TikvImporter.SortedKVDir, cfg.TikvImporter.RangeConcurrency, cfg.TikvImporter.SendKVPairs,
			cfg.Checkpoint.Enable)
		if err != nil {
			return nil, err
		}
	default:
		return nil, errors.New("unknown backend: " + cfg.TikvImporter.Backend)
	}

	rc := &RestoreController{
		cfg:           cfg,
		dbMetas:       dbMetas,
		tableWorkers:  worker.NewPool(ctx, cfg.App.TableConcurrency, "table"),
		indexWorkers:  worker.NewPool(ctx, cfg.App.IndexConcurrency, "index"),
		regionWorkers: worker.NewPool(ctx, cfg.App.RegionConcurrency, "region"),
		ioWorkers:     worker.NewPool(ctx, cfg.App.IOConcurrency, "io"),
		pauser:        pauser,
		backend:       backend,
		tidbMgr:       tidbMgr,
		rowFormatVer:  "1",
		tls:           tls,

		errorSummaries:    makeErrorSummaries(log.L()),
		checkpointsDB:     cpdb,
		saveCpCh:          make(chan saveCp),
		closedEngineLimit: worker.NewPool(ctx, cfg.App.TableConcurrency*2, "closed-engine"),

		store: s,
	}

	return rc, nil
}

func OpenCheckpointsDB(ctx context.Context, cfg *config.Config) (CheckpointsDB, error) {
	if !cfg.Checkpoint.Enable {
		return NewNullCheckpointsDB(), nil
	}

	switch cfg.Checkpoint.Driver {
	case config.CheckpointDriverMySQL:
		db, err := sql.Open("mysql", cfg.Checkpoint.DSN)
		if err != nil {
			return nil, errors.Trace(err)
		}
		cpdb, err := NewMySQLCheckpointsDB(ctx, db, cfg.Checkpoint.Schema, cfg.TaskID)
		if err != nil {
			db.Close()
			return nil, errors.Trace(err)
		}
		return cpdb, nil

	case config.CheckpointDriverFile:
		return NewFileCheckpointsDB(cfg.Checkpoint.DSN), nil

	default:
		return nil, errors.Errorf("Unknown checkpoint driver %s", cfg.Checkpoint.Driver)
	}
}

func (rc *RestoreController) Close() {
	rc.backend.Close()
	rc.tidbMgr.Close()
}

func (rc *RestoreController) Run(ctx context.Context) error {
	opts := []func(context.Context) error{
		rc.checkRequirements,
		rc.restoreSchema,
		rc.restoreTables,
		rc.fullCompact,
		rc.switchToNormalMode,
		rc.cleanCheckpoints,
	}

	task := log.L().Begin(zap.InfoLevel, "the whole procedure")

	var err error
outside:
	for i, process := range opts {
		err = process(ctx)
		logger := task.With(zap.Int("step", i), log.ShortError(err))

		switch {
		case err == nil:
		case log.IsContextCanceledError(err):
			logger.Info("user terminated")
			err = nil
			break outside
		default:
			logger.Error("run failed")
			fmt.Fprintf(os.Stderr, "Error: %s\n", err)
			break outside // ps : not continue
		}
	}

	task.End(zap.ErrorLevel, err)
	rc.errorSummaries.emitLog()

	return errors.Trace(err)
}

func (rc *RestoreController) restoreSchema(ctx context.Context) error {
	tidbMgr, err := NewTiDBManager(rc.cfg.TiDB, rc.tls)
	if err != nil {
		return errors.Trace(err)
	}
	defer tidbMgr.Close()

	if !rc.cfg.Mydumper.NoSchema {
		tidbMgr.db.ExecContext(ctx, "SET SQL_MODE = ?", rc.cfg.TiDB.StrSQLMode)

		for _, dbMeta := range rc.dbMetas {
			task := log.With(zap.String("db", dbMeta.Name)).Begin(zap.InfoLevel, "restore table schema")

			tablesSchema := make(map[string]string)
			for _, tblMeta := range dbMeta.Tables {
				tablesSchema[tblMeta.Name] = tblMeta.GetSchema(rc.store)
			}
			err = tidbMgr.InitSchema(ctx, dbMeta.Name, tablesSchema)

			task.End(zap.ErrorLevel, err)
			if err != nil {
				return errors.Annotatef(err, "restore table schema %s failed", dbMeta.Name)
			}
		}
	}
	dbInfos, err := tidbMgr.LoadSchemaInfo(ctx, rc.dbMetas, rc.backend.FetchRemoteTableModels)
	if err != nil {
		return errors.Trace(err)
	}
	rc.dbInfos = dbInfos

	// Load new checkpoints
	err = rc.checkpointsDB.Initialize(ctx, dbInfos)
	if err != nil {
		return errors.Trace(err)
	}
	failpoint.Inject("InitializeCheckpointExit", func() {
		log.L().Warn("exit triggered", zap.String("failpoint", "InitializeCheckpointExit"))
		os.Exit(0)
	})

	go rc.listenCheckpointUpdates()

	rc.rowFormatVer = ObtainRowFormatVersion(ctx, tidbMgr.db)

	// Estimate the number of chunks for progress reporting
	rc.estimateChunkCountIntoMetrics()
	return nil
}

func (rc *RestoreController) estimateChunkCountIntoMetrics() {
	estimatedChunkCount := 0
	for _, dbMeta := range rc.dbMetas {
		for _, tableMeta := range dbMeta.Tables {
			for _, tableInfo := range tableMeta.DataFiles {
				isCsvFile := strings.HasSuffix(strings.ToLower(tableInfo.Path), ".csv")
				if isCsvFile {
					cfg := rc.cfg.Mydumper
					if tableInfo.Size > cfg.MaxRegionSize && cfg.StrictFormat && !cfg.CSV.Header {
						estimatedChunkCount += int(tableInfo.Size / cfg.MaxRegionSize)
					} else {
						estimatedChunkCount += 1
					}
				} else {
					estimatedChunkCount += 1
				}
			}
		}
	}
	metric.ChunkCounter.WithLabelValues(metric.ChunkStateEstimated).Add(float64(estimatedChunkCount))
}

func (rc *RestoreController) saveStatusCheckpoint(tableName string, engineID int32, err error, statusIfSucceed CheckpointStatus) {
	merger := &StatusCheckpointMerger{Status: statusIfSucceed, EngineID: engineID}

	log.L().Debug("update checkpoint", zap.String("table", tableName), zap.Int32("engine_id", engineID),
		zap.Uint8("new_status", uint8(statusIfSucceed)), zap.Error(err))

	switch {
	case err == nil:
		break
	case !common.IsContextCanceledError(err):
		merger.SetInvalid()
		rc.errorSummaries.record(tableName, err, statusIfSucceed)
	default:
		return
	}

	if engineID == WholeTableEngineID {
		metric.RecordTableCount(statusIfSucceed.MetricName(), err)
	} else {
		metric.RecordEngineCount(statusIfSucceed.MetricName(), err)
	}

	rc.saveCpCh <- saveCp{tableName: tableName, merger: merger}
}

// listenCheckpointUpdates will combine several checkpoints together to reduce database load.
func (rc *RestoreController) listenCheckpointUpdates() {
	rc.checkpointsWg.Add(1)

	var lock sync.Mutex
	coalesed := make(map[string]*TableCheckpointDiff)

	hasCheckpoint := make(chan struct{}, 1)
	defer close(hasCheckpoint)

	go func() {
		for range hasCheckpoint {
			lock.Lock()
			cpd := coalesed
			coalesed = make(map[string]*TableCheckpointDiff)
			lock.Unlock()

			if len(cpd) > 0 {
				rc.checkpointsDB.Update(cpd)
				web.BroadcastCheckpointDiff(cpd)
			}
			rc.checkpointsWg.Done()
		}
	}()

	for scp := range rc.saveCpCh {
		lock.Lock()
		cpd, ok := coalesed[scp.tableName]
		if !ok {
			cpd = NewTableCheckpointDiff()
			coalesed[scp.tableName] = cpd
		}
		scp.merger.MergeInto(cpd)

		if len(hasCheckpoint) == 0 {
			rc.checkpointsWg.Add(1)
			hasCheckpoint <- struct{}{}
		}

		lock.Unlock()

		failpoint.Inject("FailIfImportedChunk", func(val failpoint.Value) {
			if merger, ok := scp.merger.(*ChunkCheckpointMerger); ok && merger.Checksum.SumKVS() >= uint64(val.(int)) {
				rc.checkpointsWg.Done()
				rc.checkpointsWg.Wait()
				panic("forcing failure due to FailIfImportedChunk")
			}
		})

		failpoint.Inject("FailIfStatusBecomes", func(val failpoint.Value) {
			if merger, ok := scp.merger.(*StatusCheckpointMerger); ok && merger.EngineID >= 0 && int(merger.Status) == val.(int) {
				rc.checkpointsWg.Done()
				rc.checkpointsWg.Wait()
				panic("forcing failure due to FailIfStatusBecomes")
			}
		})

		failpoint.Inject("FailIfIndexEngineImported", func(val failpoint.Value) {
			if merger, ok := scp.merger.(*StatusCheckpointMerger); ok &&
				merger.EngineID == WholeTableEngineID &&
				merger.Status == CheckpointStatusIndexImported && val.(int) > 0 {
				rc.checkpointsWg.Done()
				rc.checkpointsWg.Wait()
				panic("forcing failure due to FailIfIndexEngineImported")
			}
		})

		failpoint.Inject("KillIfImportedChunk", func(val failpoint.Value) {
			if merger, ok := scp.merger.(*ChunkCheckpointMerger); ok && merger.Checksum.SumKVS() >= uint64(val.(int)) {
				common.KillMySelf()
			}
		})
	}
	rc.checkpointsWg.Done()
}

func (rc *RestoreController) runPeriodicActions(ctx context.Context, stop <-chan struct{}) {
	logProgressTicker := time.NewTicker(rc.cfg.Cron.LogProgress.Duration)
	defer logProgressTicker.Stop()

	var switchModeChan <-chan time.Time
	// tide backend don't need to switch tikv to import mode
	if rc.cfg.TikvImporter.Backend != config.BackendTiDB {
		switchModeTicker := time.NewTicker(rc.cfg.Cron.SwitchMode.Duration)
		defer switchModeTicker.Stop()
		switchModeChan = switchModeTicker.C

		rc.switchToImportMode(ctx)
	} else {
		switchModeChan = make(chan time.Time)
	}

	start := time.Now()

	for {
		select {
		case <-ctx.Done():
			log.L().Warn("stopping periodic actions", log.ShortError(ctx.Err()))
			return
		case <-stop:
			log.L().Info("everything imported, stopping periodic actions")
			return

		case <-switchModeChan:
			// periodically switch to import mode, as requested by TiKV 3.0
			rc.switchToImportMode(ctx)

		case <-logProgressTicker.C:
			// log the current progress periodically, so OPS will know that we're still working
			nanoseconds := float64(time.Since(start).Nanoseconds())
			estimated := metric.ReadCounter(metric.ChunkCounter.WithLabelValues(metric.ChunkStateEstimated))
			finished := metric.ReadCounter(metric.ChunkCounter.WithLabelValues(metric.ChunkStateFinished))
			totalTables := metric.ReadCounter(metric.TableCounter.WithLabelValues(metric.TableStatePending, metric.TableResultSuccess))
			completedTables := metric.ReadCounter(metric.TableCounter.WithLabelValues(metric.TableStateCompleted, metric.TableResultSuccess))
			bytesRead := metric.ReadHistogramSum(metric.RowReadBytesHistogram)

			var state string
			var remaining zap.Field
			if finished >= estimated {
				state = "post-processing"
				remaining = zap.Skip()
			} else if finished > 0 {
				remainNanoseconds := (estimated/finished - 1) * nanoseconds
				state = "writing"
				remaining = zap.Duration("remaining", time.Duration(remainNanoseconds).Round(time.Second))
			} else {
				state = "writing"
				remaining = zap.Skip()
			}

			// Note: a speed of 28 MiB/s roughly corresponds to 100 GiB/hour.
			log.L().Info("progress",
				zap.String("files", fmt.Sprintf("%.0f/%.0f (%.1f%%)", finished, estimated, finished/estimated*100)),
				zap.String("tables", fmt.Sprintf("%.0f/%.0f (%.1f%%)", completedTables, totalTables, completedTables/totalTables*100)),
				zap.Float64("speed(MiB/s)", bytesRead/(1048576e-9*nanoseconds)),
				zap.String("state", state),
				remaining,
			)
		}
	}
}

type gcLifeTimeManager struct {
	runningJobsLock sync.Mutex
	runningJobs     int
	oriGCLifeTime   string
}

func newGCLifeTimeManager() *gcLifeTimeManager {
	// Default values of three member are enough to initialize this struct
	return &gcLifeTimeManager{}
}

// Pre- and post-condition:
// if m.runningJobs == 0, GC life time has not been increased.
// if m.runningJobs > 0, GC life time has been increased.
// m.runningJobs won't be negative(overflow) since index concurrency is relatively small
func (m *gcLifeTimeManager) addOneJob(ctx context.Context, db *sql.DB) error {
	m.runningJobsLock.Lock()
	defer m.runningJobsLock.Unlock()

	if m.runningJobs == 0 {
		oriGCLifeTime, err := ObtainGCLifeTime(ctx, db)
		if err != nil {
			return err
		}
		m.oriGCLifeTime = oriGCLifeTime
		err = increaseGCLifeTime(ctx, db)
		if err != nil {
			return err
		}
	}
	m.runningJobs += 1
	return nil
}

// Pre- and post-condition:
// if m.runningJobs == 0, GC life time has been tried to recovered. If this try fails, a warning will be printed.
// if m.runningJobs > 0, GC life time has not been recovered.
// m.runningJobs won't minus to negative since removeOneJob follows a successful addOneJob.
func (m *gcLifeTimeManager) removeOneJob(ctx context.Context, db *sql.DB) {
	m.runningJobsLock.Lock()
	defer m.runningJobsLock.Unlock()

	m.runningJobs -= 1
	if m.runningJobs == 0 {
		err := UpdateGCLifeTime(ctx, db, m.oriGCLifeTime)
		if err != nil {
			query := fmt.Sprintf(
				"UPDATE mysql.tidb SET VARIABLE_VALUE = '%s' WHERE VARIABLE_NAME = 'tikv_gc_life_time'",
				m.oriGCLifeTime,
			)
			log.L().Warn("revert GC lifetime failed, please reset the GC lifetime manually after Lightning completed",
				zap.String("query", query),
				log.ShortError(err),
			)
		}
	}
}

var gcLifeTimeKey struct{}

func (rc *RestoreController) restoreTables(ctx context.Context) error {
	logTask := log.L().Begin(zap.InfoLevel, "restore all tables data")

	var wg sync.WaitGroup

	var restoreErr common.OnceError

	stopPeriodicActions := make(chan struct{})
	go rc.runPeriodicActions(ctx, stopPeriodicActions)

	type task struct {
		tr *TableRestore
		cp *TableCheckpoint
	}
	taskCh := make(chan task, rc.cfg.App.IndexConcurrency)
	defer close(taskCh)

	manager := newGCLifeTimeManager()
	ctx2 := context.WithValue(ctx, &gcLifeTimeKey, manager)
	for i := 0; i < rc.cfg.App.IndexConcurrency; i++ {
		go func() {
			for task := range taskCh {
				tableLogTask := task.tr.logger.Begin(zap.InfoLevel, "restore table")
				web.BroadcastTableCheckpoint(task.tr.tableName, task.cp)
				err := task.tr.restoreTable(ctx2, rc, task.cp)
				err = errors.Annotatef(err, "restore table %s failed", task.tr.tableName)
				tableLogTask.End(zap.ErrorLevel, err)
				web.BroadcastError(task.tr.tableName, err)
				metric.RecordTableCount("completed", err)
				restoreErr.Set(err)
				wg.Done()
			}
		}()
	}

	// first collect all tables where the checkpoint is invalid
	allInvalidCheckpoints := make(map[string]CheckpointStatus)
	// collect all tables whose checkpoint's tableID can't match current tableID
	allDirtyCheckpoints := make(map[string]struct{})
	for _, dbMeta := range rc.dbMetas {
		dbInfo, ok := rc.dbInfos[dbMeta.Name]
		if !ok {
			return errors.Errorf("database %s not found in rc.dbInfos", dbMeta.Name)
		}
		for _, tableMeta := range dbMeta.Tables {
			tableInfo, ok := dbInfo.Tables[tableMeta.Name]
			if !ok {
				return errors.Errorf("table info %s.%s not found", dbMeta.Name, tableMeta.Name)
			}

			tableName := common.UniqueTable(dbInfo.Name, tableInfo.Name)
			cp, err := rc.checkpointsDB.Get(ctx, tableName)
			if err != nil {
				return errors.Trace(err)
			}
			if cp.Status <= CheckpointStatusMaxInvalid {
				allInvalidCheckpoints[tableName] = cp.Status
			} else if cp.TableID > 0 && cp.TableID != tableInfo.ID {
				allDirtyCheckpoints[tableName] = struct{}{}
			}
		}
	}

	if len(allInvalidCheckpoints) != 0 {
		logger := log.L()
		logger.Error(
			"TiDB Lightning has failed last time. To prevent data loss, this run will stop now. Please resolve errors first",
			zap.Int("count", len(allInvalidCheckpoints)),
		)

		for tableName, status := range allInvalidCheckpoints {
			failedStep := status * 10
			var action strings.Builder
			action.WriteString("./tidb-lightning-ctl --checkpoint-error-")
			switch failedStep {
			case CheckpointStatusAlteredAutoInc, CheckpointStatusAnalyzed:
				action.WriteString("ignore")
			default:
				action.WriteString("destroy")
			}
			action.WriteString("='")
			action.WriteString(tableName)
			action.WriteString("' --config=...")

			logger.Info("-",
				zap.String("table", tableName),
				zap.Uint8("status", uint8(status)),
				zap.String("failedStep", failedStep.MetricName()),
				zap.Stringer("recommendedAction", &action),
			)
		}

		logger.Info("You may also run `./tidb-lightning-ctl --checkpoint-error-destroy=all --config=...` to start from scratch")
		logger.Info("For details of this failure, read the log file from the PREVIOUS run")

		return errors.New("TiDB Lightning has failed last time; please resolve these errors first")
	}
	if len(allDirtyCheckpoints) > 0 {
		logger := log.L()
		logger.Error(
			"TiDB Lightning has detected tables with illegal checkpoints. To prevent data mismatch, this run will stop now. Please remove these checkpoints first",
			zap.Int("count", len(allDirtyCheckpoints)),
		)

		for tableName := range allDirtyCheckpoints {
			logger.Info("-",
				zap.String("table", tableName),
				zap.String("recommendedAction", "./tidb-lightning-ctl --checkpoint-remove='"+tableName+"' --config=..."),
			)
		}

		logger.Info("You may also run `./tidb-lightning-ctl --checkpoint-remove=all --config=...` to start from scratch")

		return errors.New("TiDB Lightning has detected tables with illegal checkpoints; please remove these checkpoints first")
	}

	for _, dbMeta := range rc.dbMetas {
		dbInfo := rc.dbInfos[dbMeta.Name]
		for _, tableMeta := range dbMeta.Tables {
			tableInfo := dbInfo.Tables[tableMeta.Name]
			tableName := common.UniqueTable(dbInfo.Name, tableInfo.Name)
			cp, err := rc.checkpointsDB.Get(ctx, tableName)
			if err != nil {
				return errors.Trace(err)
			}
			tr, err := NewTableRestore(tableName, tableMeta, dbInfo, tableInfo, cp)
			if err != nil {
				return errors.Trace(err)
			}

			wg.Add(1)
			select {
			case taskCh <- task{tr: tr, cp: cp}:
			case <-ctx.Done():
				return ctx.Err()
			}
		}
	}

	wg.Wait()
	close(stopPeriodicActions)

	err := restoreErr.Get()
	logTask.End(zap.ErrorLevel, err)
	return err
}

func (t *TableRestore) restoreTable(
	ctx context.Context,
	rc *RestoreController,
	cp *TableCheckpoint,
) error {
	// 1. Load the table info.

	select {
	case <-ctx.Done():
		return ctx.Err()
	default:
	}

	// no need to do anything if the chunks are already populated
	if len(cp.Engines) > 0 {
		t.logger.Info("reusing engines and files info from checkpoint",
			zap.Int("enginesCnt", len(cp.Engines)),
			zap.Int("filesCnt", cp.CountChunks()),
		)
	} else if cp.Status < CheckpointStatusAllWritten {
		if err := t.populateChunks(ctx, rc, cp); err != nil {
			return errors.Trace(err)
		}
		if err := rc.checkpointsDB.InsertEngineCheckpoints(ctx, t.tableName, cp.Engines); err != nil {
			return errors.Trace(err)
		}
		web.BroadcastTableCheckpoint(t.tableName, cp)

		// rebase the allocator so it exceeds the number of rows.
		if t.tableInfo.Core.PKIsHandle && t.tableInfo.Core.ContainsAutoRandomBits() {
			cp.AllocBase = mathutil.MaxInt64(cp.AllocBase, t.tableInfo.Core.AutoRandID)
			t.alloc.Get(autoid.AutoRandomType).Rebase(t.tableInfo.ID, cp.AllocBase, false)
		} else {
			cp.AllocBase = mathutil.MaxInt64(cp.AllocBase, t.tableInfo.Core.AutoIncID)
			t.alloc.Get(autoid.RowIDAllocType).Rebase(t.tableInfo.ID, cp.AllocBase, false)
		}
		rc.saveCpCh <- saveCp{
			tableName: t.tableName,
			merger: &RebaseCheckpointMerger{
				AllocBase: cp.AllocBase,
			},
		}
	}

	// 2. Restore engines (if still needed)
	err := t.restoreEngines(ctx, rc, cp)
	if err != nil {
		return errors.Trace(err)
	}

	// 3. Post-process
	return errors.Trace(t.postProcess(ctx, rc, cp))
}

func (t *TableRestore) restoreEngines(ctx context.Context, rc *RestoreController, cp *TableCheckpoint) error {
	indexEngineCp := cp.Engines[indexEngineID]
	if indexEngineCp == nil {
		return errors.Errorf("table %v index engine checkpoint not found", t.tableName)
	}

	// The table checkpoint status set to `CheckpointStatusIndexImported` only if
	// both all data engines and the index engine had been imported to TiKV.
	// But persist index engine checkpoint status and table checkpoint status are
	// not an atomic operation, so `cp.Status < CheckpointStatusIndexImported`
	// but `indexEngineCp.Status == CheckpointStatusImported` could happen
	// when kill lightning after saving index engine checkpoint status before saving
	// table checkpoint status.
	var closedIndexEngine *kv.ClosedEngine
	if indexEngineCp.Status < CheckpointStatusImported && cp.Status < CheckpointStatusIndexImported {
		indexWorker := rc.indexWorkers.Apply()
		defer rc.indexWorkers.Recycle(indexWorker)

		indexEngine, err := rc.backend.OpenEngine(ctx, t.tableName, indexEngineID)
		if err != nil {
			return errors.Trace(err)
		}

		// The table checkpoint status less than `CheckpointStatusIndexImported` implies
		// that index engine checkpoint status less than `CheckpointStatusImported`.
		// So the index engine must be found in above process
		if indexEngine == nil {
			return errors.Errorf("table checkpoint status %v incompitable with index engine checkpoint status %v",
				cp.Status, indexEngineCp.Status)
		}

		logTask := t.logger.Begin(zap.InfoLevel, "import whole table")
		var wg sync.WaitGroup
		var engineErr common.OnceError

		for engineID, engine := range cp.Engines {
			select {
			case <-ctx.Done():
				return ctx.Err()
			default:
			}
			if engineErr.Get() != nil {
				break
			}

			// Should skip index engine
			if engineID < 0 {
				continue
			}

			if engine.Status < CheckpointStatusImported {
				wg.Add(1)

				// Note: We still need tableWorkers to control the concurrency of tables.
				// In the future, we will investigate more about
				// the difference between restoring tables concurrently and restoring tables one by one.
				restoreWorker := rc.tableWorkers.Apply()

				go func(w *worker.Worker, eid int32, ecp *EngineCheckpoint) {
					defer wg.Done()

					engineLogTask := t.logger.With(zap.Int32("engineNumber", eid)).Begin(zap.InfoLevel, "restore engine")
					dataClosedEngine, dataWorker, err := t.restoreEngine(ctx, rc, indexEngine, eid, ecp)
					engineLogTask.End(zap.ErrorLevel, err)
					rc.tableWorkers.Recycle(w)
					if err != nil {
						engineErr.Set(err)
						return
					}

					failpoint.Inject("FailBeforeDataEngineImported", func() {
						panic("forcing failure due to FailBeforeDataEngineImported")
					})

					defer rc.closedEngineLimit.Recycle(dataWorker)
					if err := t.importEngine(ctx, dataClosedEngine, rc, eid, ecp); err != nil {
						engineErr.Set(err)
					}
				}(restoreWorker, engineID, engine)
			}
		}

		wg.Wait()

		err = engineErr.Get()
		logTask.End(zap.ErrorLevel, err)
		if err != nil {
			return errors.Trace(err)
		}

		// If index engine file has been closed but not imported only if context cancel occurred
		// when `importKV()` execution, so `UnsafeCloseEngine` and continue import it.
		if indexEngineCp.Status == CheckpointStatusClosed {
			closedIndexEngine, err = rc.backend.UnsafeCloseEngine(ctx, t.tableName, indexEngineID)
		} else {
			closedIndexEngine, err = indexEngine.Close(ctx)
			rc.saveStatusCheckpoint(t.tableName, indexEngineID, err, CheckpointStatusClosed)
		}
		if err != nil {
			return errors.Trace(err)
		}
	}

	if cp.Status < CheckpointStatusIndexImported {
		var err error
		if indexEngineCp.Status < CheckpointStatusImported {
			// the lock ensures the import() step will not be concurrent.
			if !rc.isLocalBackend() {
				rc.postProcessLock.Lock()
			}
			err = t.importKV(ctx, closedIndexEngine)
			if !rc.isLocalBackend() {
				rc.postProcessLock.Unlock()
			}
			rc.saveStatusCheckpoint(t.tableName, indexEngineID, err, CheckpointStatusImported)
		}

		failpoint.Inject("FailBeforeIndexEngineImported", func() {
			panic("forcing failure due to FailBeforeIndexEngineImported")
		})

		rc.saveStatusCheckpoint(t.tableName, WholeTableEngineID, err, CheckpointStatusIndexImported)
		if err != nil {
			return errors.Trace(err)
		}
	}
	return nil
}

func (t *TableRestore) restoreEngine(
	ctx context.Context,
	rc *RestoreController,
	indexEngine *kv.OpenedEngine,
	engineID int32,
	cp *EngineCheckpoint,
) (*kv.ClosedEngine, *worker.Worker, error) {
	if cp.Status >= CheckpointStatusClosed {
		w := rc.closedEngineLimit.Apply()
		closedEngine, err := rc.backend.UnsafeCloseEngine(ctx, t.tableName, engineID)
		// If any error occurred, recycle worker immediately
		if err != nil {
			rc.closedEngineLimit.Recycle(w)
			return closedEngine, nil, errors.Trace(err)
		}
		return closedEngine, w, nil
	}

	logTask := t.logger.With(zap.Int32("engineNumber", engineID)).Begin(zap.InfoLevel, "encode kv data and write")

	dataEngine, err := rc.backend.OpenEngine(ctx, t.tableName, engineID)
	if err != nil {
		return nil, nil, errors.Trace(err)
	}

	var wg sync.WaitGroup
	var chunkErr common.OnceError

	// Restore table data
	for chunkIndex, chunk := range cp.Chunks {
		if chunk.Chunk.Offset >= chunk.Chunk.EndOffset {
			continue
		}

		select {
		case <-ctx.Done():
			return nil, nil, ctx.Err()
		default:
		}

		if chunkErr.Get() != nil {
			break
		}

		// Flows :
		// 	1. read mydump file
		// 	2. sql -> kvs
		// 	3. load kvs data (into kv deliver server)
		// 	4. flush kvs data (into tikv node)

<<<<<<< HEAD
		cr, err := newChunkRestore(ctx, chunkIndex, rc.cfg, chunk, rc.ioWorkers, rc.store)
=======
		cr, err := newChunkRestore(chunkIndex, rc.cfg, chunk, rc.ioWorkers, t.tableInfo)
>>>>>>> f18863a6
		if err != nil {
			return nil, nil, errors.Trace(err)
		}
		metric.ChunkCounter.WithLabelValues(metric.ChunkStatePending).Inc()

		restoreWorker := rc.regionWorkers.Apply()
		wg.Add(1)
		go func(w *worker.Worker, cr *chunkRestore) {
			// Restore a chunk.
			defer func() {
				cr.close()
				wg.Done()
				rc.regionWorkers.Recycle(w)
			}()
			metric.ChunkCounter.WithLabelValues(metric.ChunkStateRunning).Inc()
			err := cr.restore(ctx, t, engineID, dataEngine, indexEngine, rc)
			if err == nil {
				metric.ChunkCounter.WithLabelValues(metric.ChunkStateFinished).Inc()
				return
			}
			metric.ChunkCounter.WithLabelValues(metric.ChunkStateFailed).Inc()
			chunkErr.Set(err)
		}(restoreWorker, cr)
	}

	wg.Wait()

	// Report some statistics into the log for debugging.
	totalKVSize := uint64(0)
	totalSQLSize := int64(0)
	for _, chunk := range cp.Chunks {
		totalKVSize += chunk.Checksum.SumSize()
		totalSQLSize += chunk.Chunk.EndOffset - chunk.Chunk.Offset
	}

	err = chunkErr.Get()
	logTask.End(zap.ErrorLevel, err,
		zap.Int64("read", totalSQLSize),
		zap.Uint64("written", totalKVSize),
	)

	// in local mode, this check-point make no sense, because we don't do flush now,
	// so there may be data lose if exit at here. So we don't write this checkpoint
	// here like other mode.
	if !rc.isLocalBackend() {
		rc.saveStatusCheckpoint(t.tableName, engineID, err, CheckpointStatusAllWritten)
	}
	if err != nil {
		return nil, nil, errors.Trace(err)
	}

	dataWorker := rc.closedEngineLimit.Apply()
	closedDataEngine, err := dataEngine.Close(ctx)
	// For local backend, if checkpoint is enabled, we must flush index engine to avoid data loss.
	// this flush action impact up to 10% of the performance, so we only do it if necessary.
	if err == nil && rc.cfg.Checkpoint.Enable && rc.isLocalBackend() {
		if err = indexEngine.Flush(); err != nil {
			// If any error occurred, recycle worker immediately
			rc.closedEngineLimit.Recycle(dataWorker)
			return nil, nil, errors.Trace(err)
		}
		// Currently we write all the checkpoints after data&index engine are flushed.
		for _, chunk := range cp.Chunks {
			saveCheckpoint(rc, t, engineID, chunk)
		}
	}
	rc.saveStatusCheckpoint(t.tableName, engineID, err, CheckpointStatusClosed)
	if err != nil {
		// If any error occurred, recycle worker immediately
		rc.closedEngineLimit.Recycle(dataWorker)
		return nil, nil, errors.Trace(err)
	}
	return closedDataEngine, dataWorker, nil
}

func (t *TableRestore) importEngine(
	ctx context.Context,
	closedEngine *kv.ClosedEngine,
	rc *RestoreController,
	engineID int32,
	cp *EngineCheckpoint,
) error {
	if cp.Status >= CheckpointStatusImported {
		return nil
	}

	// 1. close engine, then calling import
	// FIXME: flush is an asynchronous operation, what if flush failed?

	// the lock ensures the import() step will not be concurrent.
	if !rc.isLocalBackend() {
		rc.postProcessLock.Lock()
	}
	err := t.importKV(ctx, closedEngine)
	if !rc.isLocalBackend() {
		rc.postProcessLock.Unlock()
	}
	rc.saveStatusCheckpoint(t.tableName, engineID, err, CheckpointStatusImported)
	if err != nil {
		return errors.Trace(err)
	}

	// 2. perform a level-1 compact if idling.
	if rc.cfg.PostRestore.Level1Compact &&
		atomic.CompareAndSwapInt32(&rc.compactState, compactStateIdle, compactStateDoing) {
		go func() {
			// we ignore level-1 compact failure since it is not fatal.
			// no need log the error, it is done in (*Importer).Compact already.
			var _ = rc.doCompact(ctx, Level1Compact)
			atomic.StoreInt32(&rc.compactState, compactStateIdle)
		}()
	}

	return nil
}

func (t *TableRestore) postProcess(ctx context.Context, rc *RestoreController, cp *TableCheckpoint) error {
	if !rc.backend.ShouldPostProcess() {
		t.logger.Debug("skip post-processing, not supported by backend")
		rc.saveStatusCheckpoint(t.tableName, WholeTableEngineID, nil, CheckpointStatusAnalyzeSkipped)
		return nil
	}

	// 3. alter table set auto_increment
	if cp.Status < CheckpointStatusAlteredAutoInc {
		rc.alterTableLock.Lock()
		tblInfo := t.tableInfo.Core
		var err error
		if tblInfo.PKIsHandle && tblInfo.ContainsAutoRandomBits() {
			err = AlterAutoRandom(ctx, rc.tidbMgr.db, t.tableName, t.alloc.Get(autoid.AutoRandomType).Base()+1)
		} else if common.TableHasAutoRowID(tblInfo) || tblInfo.GetAutoIncrementColInfo() != nil {
			// only alter auto increment id iff table contains auto-increment column or generated handle
			err = AlterAutoIncrement(ctx, rc.tidbMgr.db, t.tableName, t.alloc.Get(autoid.RowIDAllocType).Base()+1)
		}
		rc.alterTableLock.Unlock()
		rc.saveStatusCheckpoint(t.tableName, WholeTableEngineID, err, CheckpointStatusAlteredAutoInc)
		if err != nil {
			return err
		}
	}

	// 4. do table checksum
	var localChecksum verify.KVChecksum
	for _, engine := range cp.Engines {
		for _, chunk := range engine.Chunks {
			localChecksum.Add(&chunk.Checksum)
		}
	}

	t.logger.Info("local checksum", zap.Object("checksum", &localChecksum))
	if cp.Status < CheckpointStatusChecksummed {
		if !rc.cfg.PostRestore.Checksum {
			t.logger.Info("skip checksum")
			rc.saveStatusCheckpoint(t.tableName, WholeTableEngineID, nil, CheckpointStatusChecksumSkipped)
		} else {
			err := t.compareChecksum(ctx, rc.tidbMgr.db, localChecksum)
			rc.saveStatusCheckpoint(t.tableName, WholeTableEngineID, err, CheckpointStatusChecksummed)
			if err != nil {
				return errors.Trace(err)
			}
		}
	}

	// 5. do table analyze
	if cp.Status < CheckpointStatusAnalyzed {
		if !rc.cfg.PostRestore.Analyze {
			t.logger.Info("skip analyze")
			rc.saveStatusCheckpoint(t.tableName, WholeTableEngineID, nil, CheckpointStatusAnalyzeSkipped)
		} else {
			err := t.analyzeTable(ctx, rc.tidbMgr.db)
			rc.saveStatusCheckpoint(t.tableName, WholeTableEngineID, err, CheckpointStatusAnalyzed)
			if err != nil {
				return errors.Trace(err)
			}
		}
	}

	return nil
}

// do full compaction for the whole data.
func (rc *RestoreController) fullCompact(ctx context.Context) error {
	if !rc.cfg.PostRestore.Compact {
		log.L().Info("skip full compaction")
		return nil
	}

	// wait until any existing level-1 compact to complete first.
	task := log.L().Begin(zap.InfoLevel, "wait for completion of existing level 1 compaction")
	for !atomic.CompareAndSwapInt32(&rc.compactState, compactStateIdle, compactStateDoing) {
		time.Sleep(100 * time.Millisecond)
	}
	task.End(zap.ErrorLevel, nil)

	return errors.Trace(rc.doCompact(ctx, FullLevelCompact))
}

func (rc *RestoreController) doCompact(ctx context.Context, level int32) error {
	tls := rc.tls.WithHost(rc.cfg.TiDB.PdAddr)
	return kv.ForAllStores(
		ctx,
		tls,
		kv.StoreStateDisconnected,
		func(c context.Context, store *kv.Store) error {
			return kv.Compact(c, tls, store.Address, level)
		},
	)
}

func (rc *RestoreController) switchToImportMode(ctx context.Context) {
	rc.switchTiKVMode(ctx, sstpb.SwitchMode_Import)
}

func (rc *RestoreController) switchToNormalMode(ctx context.Context) error {
	rc.switchTiKVMode(ctx, sstpb.SwitchMode_Normal)
	return nil
}

func (rc *RestoreController) switchTiKVMode(ctx context.Context, mode sstpb.SwitchMode) {
	// It is fine if we miss some stores which did not switch to Import mode,
	// since we're running it periodically, so we exclude disconnected stores.
	// But it is essential all stores be switched back to Normal mode to allow
	// normal operation.
	var minState kv.StoreState
	if mode == sstpb.SwitchMode_Import {
		minState = kv.StoreStateOffline
	} else {
		minState = kv.StoreStateDisconnected
	}
	tls := rc.tls.WithHost(rc.cfg.TiDB.PdAddr)
	// we ignore switch mode failure since it is not fatal.
	// no need log the error, it is done in kv.SwitchMode already.
	_ = kv.ForAllStores(
		ctx,
		tls,
		minState,
		func(c context.Context, store *kv.Store) error {
			return kv.SwitchMode(c, tls, store.Address, mode)
		},
	)
}

func (rc *RestoreController) checkRequirements(_ context.Context) error {
	// skip requirement check if explicitly turned off
	if !rc.cfg.App.CheckRequirements {
		return nil
	}
	return rc.backend.CheckRequirements()
}

func (rc *RestoreController) cleanCheckpoints(ctx context.Context) error {
	// wait checkpoint process finish so that we can do cleanup safely
	close(rc.saveCpCh)
	rc.checkpointsWg.Wait()

	if !rc.cfg.Checkpoint.Enable {
		return nil
	}

	logger := log.With(
		zap.Bool("keepAfterSuccess", rc.cfg.Checkpoint.KeepAfterSuccess),
		zap.Int64("taskID", rc.cfg.TaskID),
	)

	task := logger.Begin(zap.InfoLevel, "clean checkpoints")
	var err error
	if rc.cfg.Checkpoint.KeepAfterSuccess {
		err = rc.checkpointsDB.MoveCheckpoints(ctx, rc.cfg.TaskID)
	} else {
		err = rc.checkpointsDB.RemoveCheckpoint(ctx, "all")
	}
	task.End(zap.ErrorLevel, err)
	return errors.Annotate(err, "clean checkpoints")
}

func (rc *RestoreController) isLocalBackend() bool {
	return rc.cfg.TikvImporter.Backend == "local"
}

type chunkRestore struct {
	parser mydump.Parser
	index  int
	chunk  *ChunkCheckpoint
}

func newChunkRestore(
	ctx context.Context,
	index int,
	cfg *config.Config,
	chunk *ChunkCheckpoint,
	ioWorkers *worker.Pool,
<<<<<<< HEAD
	store storage.ExternalStorage,
=======
	tableInfo *TidbTableInfo,
>>>>>>> f18863a6
) (*chunkRestore, error) {
	blockBufSize := cfg.Mydumper.ReadBlockSize

	reader, err := store.Open(ctx, chunk.Key.Path)
	if err != nil {
		return nil, errors.Trace(err)
	}

	var parser mydump.Parser
	switch path.Ext(strings.ToLower(chunk.Key.Path)) {
	case ".csv":
		hasHeader := cfg.Mydumper.CSV.Header && chunk.Chunk.Offset == 0
		parser = mydump.NewCSVParser(&cfg.Mydumper.CSV, reader, blockBufSize, ioWorkers, hasHeader)
	default:
		parser = mydump.NewChunkParser(cfg.TiDB.SQLMode, reader, blockBufSize, ioWorkers)
	}

<<<<<<< HEAD
	if err = parser.SetPos(chunk.Chunk.Offset, chunk.Chunk.PrevRowIDMax); err != nil {
		return nil, errors.Trace(err)
	}
=======
	if len(chunk.ColumnPermutation) > 0 {
		parser.SetColumns(getColumnNames(tableInfo.Core, chunk.ColumnPermutation))
	}

	parser.SetPos(chunk.Chunk.Offset, chunk.Chunk.PrevRowIDMax)
>>>>>>> f18863a6

	return &chunkRestore{
		parser: parser,
		index:  index,
		chunk:  chunk,
	}, nil
}

func (cr *chunkRestore) close() {
	cr.parser.Close()
}

type TableRestore struct {
	// The unique table name in the form "`db`.`tbl`".
	tableName string
	dbInfo    *TidbDBInfo
	tableInfo *TidbTableInfo
	tableMeta *mydump.MDTableMeta
	encTable  table.Table
	alloc     autoid.Allocators
	logger    log.Logger
}

func NewTableRestore(
	tableName string,
	tableMeta *mydump.MDTableMeta,
	dbInfo *TidbDBInfo,
	tableInfo *TidbTableInfo,
	cp *TableCheckpoint,
) (*TableRestore, error) {
	idAlloc := kv.NewPanickingAllocators(cp.AllocBase)
	tbl, err := tables.TableFromMeta(idAlloc, tableInfo.Core)
	if err != nil {
		return nil, errors.Annotatef(err, "failed to tables.TableFromMeta %s", tableName)
	}

	return &TableRestore{
		tableName: tableName,
		dbInfo:    dbInfo,
		tableInfo: tableInfo,
		tableMeta: tableMeta,
		encTable:  tbl,
		alloc:     idAlloc,
		logger:    log.With(zap.String("table", tableName)),
	}, nil
}

func (tr *TableRestore) Close() {
	tr.encTable = nil
	tr.logger.Info("restore done")
}

func (t *TableRestore) populateChunks(ctx context.Context, rc *RestoreController, cp *TableCheckpoint) error {
	task := t.logger.Begin(zap.InfoLevel, "load engines and files")
	chunks, err := mydump.MakeTableRegions(ctx, t.tableMeta, len(t.tableInfo.Core.Columns), rc.cfg, rc.ioWorkers, rc.store)
	if err == nil {
		timestamp := time.Now().Unix()
		failpoint.Inject("PopulateChunkTimestamp", func(v failpoint.Value) {
			timestamp = int64(v.(int))
		})
		for _, chunk := range chunks {
			engine, found := cp.Engines[chunk.EngineID]
			if !found {
				engine = &EngineCheckpoint{
					Status: CheckpointStatusLoaded,
				}
				cp.Engines[chunk.EngineID] = engine
			}
			engine.Chunks = append(engine.Chunks, &ChunkCheckpoint{
				Key: ChunkCheckpointKey{
					Path:   chunk.File,
					Offset: chunk.Chunk.Offset,
				},
				ColumnPermutation: nil,
				Chunk:             chunk.Chunk,
				Timestamp:         timestamp,
			})
		}

		// Add index engine checkpoint
		cp.Engines[indexEngineID] = &EngineCheckpoint{Status: CheckpointStatusLoaded}
	}
	task.End(zap.ErrorLevel, err,
		zap.Int("enginesCnt", len(cp.Engines)),
		zap.Int("filesCnt", len(chunks)),
	)
	return err
}

// initializeColumns computes the "column permutation" for an INSERT INTO
// statement. Suppose a table has columns (a, b, c, d) in canonical order, and
// we execute `INSERT INTO (d, b, a) VALUES ...`, we will need to remap the
// columns as:
//
// - column `a` is at position 2
// - column `b` is at position 1
// - column `c` is missing
// - column `d` is at position 0
//
// The column permutation of (d, b, a) is set to be [2, 1, -1, 0].
//
// The argument `columns` _must_ be in lower case.
func (t *TableRestore) initializeColumns(columns []string, ccp *ChunkCheckpoint) {
	colPerm := make([]int, 0, len(t.tableInfo.Core.Columns)+1)
	shouldIncludeRowID := common.TableHasAutoRowID(t.tableInfo.Core)

	if len(columns) == 0 {
		// no provided columns, so use identity permutation.
		for i := range t.tableInfo.Core.Columns {
			colPerm = append(colPerm, i)
		}
		if shouldIncludeRowID {
			colPerm = append(colPerm, -1)
		}
	} else {
		columnMap := make(map[string]int)
		for i, column := range columns {
			columnMap[column] = i
		}
		for _, colInfo := range t.tableInfo.Core.Columns {
			if i, ok := columnMap[colInfo.Name.L]; ok {
				colPerm = append(colPerm, i)
			} else {
				t.logger.Warn("column missing from data file, going to fill with default value",
					zap.Stringer("path", &ccp.Key),
					zap.String("colName", colInfo.Name.O),
					zap.Stringer("colType", &colInfo.FieldType),
				)
				colPerm = append(colPerm, -1)
			}
		}
		if i, ok := columnMap[model.ExtraHandleName.L]; ok {
			colPerm = append(colPerm, i)
		} else if shouldIncludeRowID {
			colPerm = append(colPerm, -1)
		}
	}

	ccp.ColumnPermutation = colPerm
}

func getColumnNames(tableInfo *model.TableInfo, permutation []int) []string {
	names := make([]string, 0, len(permutation))
	for _, idx := range permutation {
		// skip columns with index -1
		if idx >= 0 {
			names = append(names, tableInfo.Columns[idx].Name.O)
		}
	}
	return names
}

func (tr *TableRestore) importKV(ctx context.Context, closedEngine *kv.ClosedEngine) error {
	task := closedEngine.Logger().Begin(zap.InfoLevel, "import and cleanup engine")

	err := closedEngine.Import(ctx)
	if err == nil {
		closedEngine.Cleanup(ctx)
	}

	dur := task.End(zap.ErrorLevel, err)

	if err != nil {
		return errors.Trace(err)
	}

	metric.ImportSecondsHistogram.Observe(dur.Seconds())

	failpoint.Inject("SlowDownImport", func() {})

	return nil
}

// do checksum for each table.
func (tr *TableRestore) compareChecksum(ctx context.Context, db *sql.DB, localChecksum verify.KVChecksum) error {
	remoteChecksum, err := DoChecksum(ctx, db, tr.tableName)
	if err != nil {
		return errors.Trace(err)
	}

	if remoteChecksum.Checksum != localChecksum.Sum() ||
		remoteChecksum.TotalKVs != localChecksum.SumKVS() ||
		remoteChecksum.TotalBytes != localChecksum.SumSize() {
		return errors.Errorf("checksum mismatched remote vs local => (checksum: %d vs %d) (total_kvs: %d vs %d) (total_bytes:%d vs %d)",
			remoteChecksum.Checksum, localChecksum.Sum(),
			remoteChecksum.TotalKVs, localChecksum.SumKVS(),
			remoteChecksum.TotalBytes, localChecksum.SumSize(),
		)
	}

	tr.logger.Info("checksum pass", zap.Object("local", &localChecksum))
	return nil
}

func (tr *TableRestore) analyzeTable(ctx context.Context, db *sql.DB) error {
	task := tr.logger.Begin(zap.InfoLevel, "analyze")
	err := common.SQLWithRetry{DB: db, Logger: tr.logger}.
		Exec(ctx, "analyze table", "ANALYZE TABLE "+tr.tableName)
	task.End(zap.ErrorLevel, err)
	return err
}

// RemoteChecksum represents a checksum result got from tidb.
type RemoteChecksum struct {
	Schema     string
	Table      string
	Checksum   uint64
	TotalKVs   uint64
	TotalBytes uint64
}

// DoChecksum do checksum for tables.
// table should be in <db>.<table>, format.  e.g. foo.bar
func DoChecksum(ctx context.Context, db *sql.DB, table string) (*RemoteChecksum, error) {
	var err error
	manager, ok := ctx.Value(&gcLifeTimeKey).(*gcLifeTimeManager)
	if !ok {
		return nil, errors.New("No gcLifeTimeManager found in context, check context initialization")
	}

	if err = manager.addOneJob(ctx, db); err != nil {
		return nil, err
	}

	// set it back finally
	defer manager.removeOneJob(ctx, db)

	task := log.With(zap.String("table", table)).Begin(zap.InfoLevel, "remote checksum")

	// ADMIN CHECKSUM TABLE <table>,<table>  example.
	// 	mysql> admin checksum table test.t;
	// +---------+------------+---------------------+-----------+-------------+
	// | Db_name | Table_name | Checksum_crc64_xor  | Total_kvs | Total_bytes |
	// +---------+------------+---------------------+-----------+-------------+
	// | test    | t          | 8520875019404689597 |   7296873 |   357601387 |
	// +---------+------------+---------------------+-----------+-------------+

	cs := RemoteChecksum{}
	err = common.SQLWithRetry{DB: db, Logger: task.Logger}.QueryRow(ctx, "compute remote checksum",
		"ADMIN CHECKSUM TABLE "+table, &cs.Schema, &cs.Table, &cs.Checksum, &cs.TotalKVs, &cs.TotalBytes,
	)
	dur := task.End(zap.ErrorLevel, err)
	metric.ChecksumSecondsHistogram.Observe(dur.Seconds())
	if err != nil {
		return nil, errors.Trace(err)
	}
	return &cs, nil
}

func increaseGCLifeTime(ctx context.Context, db *sql.DB) (err error) {
	// checksum command usually takes a long time to execute,
	// so here need to increase the gcLifeTime for single transaction.

	// try to get gcLifeTimeManager from context first.
	// DoChecksum has assure this getting action success.
	manager, _ := ctx.Value(&gcLifeTimeKey).(*gcLifeTimeManager)

	var increaseGCLifeTime bool
	if manager.oriGCLifeTime != "" {
		ori, err := time.ParseDuration(manager.oriGCLifeTime)
		if err != nil {
			return errors.Trace(err)
		}
		if ori < defaultGCLifeTime {
			increaseGCLifeTime = true
		}
	} else {
		increaseGCLifeTime = true
	}

	if increaseGCLifeTime {
		err = UpdateGCLifeTime(ctx, db, defaultGCLifeTime.String())
		if err != nil {
			return err
		}
	}

	failpoint.Inject("IncreaseGCUpdateDuration", nil)

	return nil
}

////////////////////////////////////////////////////////////////

var (
	maxKVQueueSize         = 128   // Cache at most this number of rows before blocking the encode loop
	minDeliverBytes uint64 = 65536 // 64 KB. batch at least this amount of bytes to reduce number of messages
)

type deliveredKVs struct {
	kvs     kv.Row // if kvs is nil, this indicated we've got the last message.
	columns []string
	offset  int64
	rowID   int64
}

type deliverResult struct {
	totalDur time.Duration
	err      error
}

func (cr *chunkRestore) deliverLoop(
	ctx context.Context,
	kvsCh <-chan []deliveredKVs,
	t *TableRestore,
	engineID int32,
	dataEngine, indexEngine *kv.OpenedEngine,
	rc *RestoreController,
) (deliverTotalDur time.Duration, err error) {
	var channelClosed bool
	dataKVs := rc.backend.MakeEmptyRows()
	indexKVs := rc.backend.MakeEmptyRows()

	deliverLogger := t.logger.With(
		zap.Int32("engineNumber", engineID),
		zap.Int("fileIndex", cr.index),
		zap.Stringer("path", &cr.chunk.Key),
		zap.String("task", "deliver"),
	)

	for !channelClosed {
		var dataChecksum, indexChecksum verify.KVChecksum
		var offset, rowID int64
		var columns []string
		var kvPacket []deliveredKVs
		// Fetch enough KV pairs from the source.
	populate:
		for dataChecksum.SumSize()+indexChecksum.SumSize() < minDeliverBytes {
			select {
			case kvPacket = <-kvsCh:
				if len(kvPacket) == 0 {
					channelClosed = true
					break populate
				}
				for _, p := range kvPacket {
					p.kvs.ClassifyAndAppend(&dataKVs, &dataChecksum, &indexKVs, &indexChecksum)
					columns = p.columns
					offset = p.offset
					rowID = p.rowID
				}
			case <-ctx.Done():
				err = ctx.Err()
				return
			}
		}

		// Write KVs into the engine
		start := time.Now()

		if err = dataEngine.WriteRows(ctx, columns, dataKVs); err != nil {
			deliverLogger.Error("write to data engine failed", log.ShortError(err))
			return
		}
		if err = indexEngine.WriteRows(ctx, columns, indexKVs); err != nil {
			deliverLogger.Error("write to index engine failed", log.ShortError(err))
			return
		}

		deliverDur := time.Since(start)
		deliverTotalDur += deliverDur
		metric.BlockDeliverSecondsHistogram.Observe(deliverDur.Seconds())
		metric.BlockDeliverBytesHistogram.WithLabelValues(metric.BlockDeliverKindData).Observe(float64(dataChecksum.SumSize()))
		metric.BlockDeliverBytesHistogram.WithLabelValues(metric.BlockDeliverKindIndex).Observe(float64(indexChecksum.SumSize()))
		metric.BlockDeliverKVPairsHistogram.WithLabelValues(metric.BlockDeliverKindData).Observe(float64(dataChecksum.SumKVS()))
		metric.BlockDeliverKVPairsHistogram.WithLabelValues(metric.BlockDeliverKindIndex).Observe(float64(indexChecksum.SumKVS()))

		dataKVs = dataKVs.Clear()
		indexKVs = indexKVs.Clear()

		// Update the table, and save a checkpoint.
		// (the write to the importer is effective immediately, thus update these here)
		// No need to apply a lock since this is the only thread updating these variables.
		cr.chunk.Checksum.Add(&dataChecksum)
		cr.chunk.Checksum.Add(&indexChecksum)
		cr.chunk.Chunk.Offset = offset
		cr.chunk.Chunk.PrevRowIDMax = rowID
		// IN local mode, we should write these checkpoint after engine flushed
		if !rc.isLocalBackend() && (dataChecksum.SumKVS() != 0 || indexChecksum.SumKVS() != 0) {
			// No need to save checkpoint if nothing was delivered.
			saveCheckpoint(rc, t, engineID, cr.chunk)
		}
		failpoint.Inject("FailAfterWriteRows", func() {
			time.Sleep(time.Second)
			panic("forcing failure due to FailAfterWriteRows")
		})
		// TODO: for local backend, we may save checkpoint more frequently, e.g. after writen
		//10GB kv pairs to data engine, we can do a flush for both data & index engine, then we
		// can safely update current checkpoint.
	}

	return
}

func saveCheckpoint(rc *RestoreController, t *TableRestore, engineID int32, chunk *ChunkCheckpoint) {
	// We need to update the AllocBase every time we've finished a file.
	// The AllocBase is determined by the maximum of the "handle" (_tidb_rowid
	// or integer primary key), which can only be obtained by reading all data.

	var base int64
	if t.tableInfo.Core.PKIsHandle && t.tableInfo.Core.ContainsAutoRandomBits() {
		base = t.alloc.Get(autoid.AutoRandomType).Base() + 1
	} else {
		base = t.alloc.Get(autoid.RowIDAllocType).Base() + 1
	}
	rc.saveCpCh <- saveCp{
		tableName: t.tableName,
		merger: &RebaseCheckpointMerger{
			AllocBase: base,
		},
	}
	rc.saveCpCh <- saveCp{
		tableName: t.tableName,
		merger: &ChunkCheckpointMerger{
			EngineID:          engineID,
			Key:               chunk.Key,
			Checksum:          chunk.Checksum,
			Pos:               chunk.Chunk.Offset,
			RowID:             chunk.Chunk.PrevRowIDMax,
			ColumnPermutation: chunk.ColumnPermutation,
		},
	}
}

func (cr *chunkRestore) encodeLoop(
	ctx context.Context,
	kvsCh chan<- []deliveredKVs,
	t *TableRestore,
	logger log.Logger,
	kvEncoder kv.Encoder,
	deliverCompleteCh <-chan deliverResult,
	rc *RestoreController,
) (readTotalDur time.Duration, encodeTotalDur time.Duration, err error) {
	send := func(kvs []deliveredKVs) error {
		select {
		case kvsCh <- kvs:
			return nil
		case <-ctx.Done():
			return ctx.Err()
		case deliverResult, ok := <-deliverCompleteCh:
			if deliverResult.err == nil && !ok {
				deliverResult.err = ctx.Err()
			}
			if deliverResult.err == nil {
				deliverResult.err = errors.New("unexpected premature fulfillment")
				logger.DPanic("unexpected: deliverCompleteCh prematurely fulfilled with no error", zap.Bool("chIsOpen", ok))
			}
			return errors.Trace(deliverResult.err)
		}
	}

	pauser, maxKvPairsCnt := rc.pauser, rc.cfg.TikvImporter.MaxKVPairs
	initializedColumns, reachEOF := false, false
	for !reachEOF {
		if err = pauser.Wait(ctx); err != nil {
			return
		}
		offset, _ := cr.parser.Pos()
		if offset >= cr.chunk.Chunk.EndOffset {
			break
		}

		var readDur, encodeDur time.Duration
		canDeliver := false
		kvPacket := make([]deliveredKVs, 0, maxKvPairsCnt)
		var newOffset, rowID int64
	outLoop:
		for !canDeliver {
			readDurStart := time.Now()
			err = cr.parser.ReadRow()
			columnNames := cr.parser.Columns()
			newOffset, rowID = cr.parser.Pos()
			switch errors.Cause(err) {
			case nil:
				if !initializedColumns {
					if len(cr.chunk.ColumnPermutation) == 0 {
						t.initializeColumns(columnNames, cr.chunk)
					}
					initializedColumns = true
				}
			case io.EOF:
				reachEOF = true
				break outLoop
			default:
				err = errors.Annotatef(err, "in file %s at offset %d", &cr.chunk.Key, newOffset)
				return
			}
			readDur += time.Since(readDurStart)
			encodeDurStart := time.Now()
			lastRow := cr.parser.LastRow()
			// sql -> kv
			kvs, encodeErr := kvEncoder.Encode(logger, lastRow.Row, lastRow.RowID, cr.chunk.ColumnPermutation)
			encodeDur += time.Since(encodeDurStart)
			cr.parser.RecycleRow(lastRow)
			if encodeErr != nil {
				err = errors.Annotatef(encodeErr, "in file %s at offset %d", &cr.chunk.Key, newOffset)
				return
			}
			kvPacket = append(kvPacket, deliveredKVs{kvs: kvs, columns: columnNames, offset: newOffset, rowID: rowID})
			if len(kvPacket) >= maxKvPairsCnt || newOffset == cr.chunk.Chunk.EndOffset {
				canDeliver = true
			}
		}
		encodeTotalDur += encodeDur
		metric.RowEncodeSecondsHistogram.Observe(encodeDur.Seconds())
		readTotalDur += readDur
		metric.RowReadSecondsHistogram.Observe(readDur.Seconds())
		metric.RowReadBytesHistogram.Observe(float64(newOffset - offset))

		if len(kvPacket) != 0 {
			deliverKvStart := time.Now()
			if err = send(kvPacket); err != nil {
				return
			}
			metric.RowKVDeliverSecondsHistogram.Observe(time.Since(deliverKvStart).Seconds())
		}
	}

	err = send([]deliveredKVs{})
	return
}

func (cr *chunkRestore) restore(
	ctx context.Context,
	t *TableRestore,
	engineID int32,
	dataEngine, indexEngine *kv.OpenedEngine,
	rc *RestoreController,
) error {
	// Create the encoder.
	kvEncoder := rc.backend.NewEncoder(t.encTable, &kv.SessionOptions{
		SQLMode:          rc.cfg.TiDB.SQLMode,
		Timestamp:        cr.chunk.Timestamp,
		RowFormatVersion: rc.rowFormatVer,
	})
	kvsCh := make(chan []deliveredKVs, maxKVQueueSize)
	deliverCompleteCh := make(chan deliverResult)

	defer func() {
		kvEncoder.Close()
		kvEncoder = nil
		close(kvsCh)
	}()

	go func() {
		defer close(deliverCompleteCh)
		dur, err := cr.deliverLoop(ctx, kvsCh, t, engineID, dataEngine, indexEngine, rc)
		select {
		case <-ctx.Done():
		case deliverCompleteCh <- deliverResult{dur, err}:
		}
	}()

	logTask := t.logger.With(
		zap.Int32("engineNumber", engineID),
		zap.Int("fileIndex", cr.index),
		zap.Stringer("path", &cr.chunk.Key),
	).Begin(zap.InfoLevel, "restore file")

	readTotalDur, encodeTotalDur, err := cr.encodeLoop(ctx, kvsCh, t, logTask.Logger, kvEncoder, deliverCompleteCh, rc)
	if err != nil {
		return err
	}

	select {
	case deliverResult := <-deliverCompleteCh:
		logTask.End(zap.ErrorLevel, deliverResult.err,
			zap.Duration("readDur", readTotalDur),
			zap.Duration("encodeDur", encodeTotalDur),
			zap.Duration("deliverDur", deliverResult.totalDur),
			zap.Object("checksum", &cr.chunk.Checksum),
		)
		return errors.Trace(deliverResult.err)
	case <-ctx.Done():
		return ctx.Err()
	}
}<|MERGE_RESOLUTION|>--- conflicted
+++ resolved
@@ -968,12 +968,7 @@
 		// 	2. sql -> kvs
 		// 	3. load kvs data (into kv deliver server)
 		// 	4. flush kvs data (into tikv node)
-
-<<<<<<< HEAD
-		cr, err := newChunkRestore(ctx, chunkIndex, rc.cfg, chunk, rc.ioWorkers, rc.store)
-=======
-		cr, err := newChunkRestore(chunkIndex, rc.cfg, chunk, rc.ioWorkers, t.tableInfo)
->>>>>>> f18863a6
+		cr, err := newChunkRestore(ctx, chunkIndex, rc.cfg, chunk, rc.ioWorkers, rc.store, t.tableInfo)
 		if err != nil {
 			return nil, nil, errors.Trace(err)
 		}
@@ -1265,11 +1260,8 @@
 	cfg *config.Config,
 	chunk *ChunkCheckpoint,
 	ioWorkers *worker.Pool,
-<<<<<<< HEAD
 	store storage.ExternalStorage,
-=======
 	tableInfo *TidbTableInfo,
->>>>>>> f18863a6
 ) (*chunkRestore, error) {
 	blockBufSize := cfg.Mydumper.ReadBlockSize
 
@@ -1287,17 +1279,12 @@
 		parser = mydump.NewChunkParser(cfg.TiDB.SQLMode, reader, blockBufSize, ioWorkers)
 	}
 
-<<<<<<< HEAD
 	if err = parser.SetPos(chunk.Chunk.Offset, chunk.Chunk.PrevRowIDMax); err != nil {
 		return nil, errors.Trace(err)
 	}
-=======
 	if len(chunk.ColumnPermutation) > 0 {
 		parser.SetColumns(getColumnNames(tableInfo.Core, chunk.ColumnPermutation))
 	}
-
-	parser.SetPos(chunk.Chunk.Offset, chunk.Chunk.PrevRowIDMax)
->>>>>>> f18863a6
 
 	return &chunkRestore{
 		parser: parser,
