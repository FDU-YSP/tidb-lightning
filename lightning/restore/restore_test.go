// Copyright 2019 PingCAP, Inc.
//
// Licensed under the Apache License, Version 2.0 (the "License");
// you may not use this file except in compliance with the License.
// You may obtain a copy of the License at
//
//     http://www.apache.org/licenses/LICENSE-2.0
//
// Unless required by applicable law or agreed to in writing, software
// distributed under the License is distributed on an "AS IS" BASIS,
// See the License for the specific language governing permissions and
// limitations under the License.

package restore

import (
	"context"
	"fmt"
	"github.com/pingcap/tidb-tools/pkg/filter"
	"io/ioutil"
	"path/filepath"
	"sort"
	"sync"
	"time"

	"github.com/pingcap/br/pkg/storage"

	"github.com/DATA-DOG/go-sqlmock"
	"github.com/golang/mock/gomock"
	. "github.com/pingcap/check"
	"github.com/pingcap/errors"
	"github.com/pingcap/failpoint"
	"github.com/pingcap/kvproto/pkg/import_kvpb"
	"github.com/pingcap/parser"
	"github.com/pingcap/parser/ast"
	"github.com/pingcap/parser/model"
	"github.com/pingcap/parser/mysql"
	kv "github.com/pingcap/tidb-lightning/lightning/backend"
	. "github.com/pingcap/tidb-lightning/lightning/checkpoints"
	"github.com/pingcap/tidb-lightning/lightning/common"
	"github.com/pingcap/tidb-lightning/lightning/config"
	"github.com/pingcap/tidb-lightning/lightning/log"
	"github.com/pingcap/tidb-lightning/lightning/mydump"
	"github.com/pingcap/tidb-lightning/lightning/verification"
	"github.com/pingcap/tidb-lightning/lightning/worker"
	"github.com/pingcap/tidb-lightning/mock"
	"github.com/pingcap/tidb/ddl"
	tmock "github.com/pingcap/tidb/util/mock"
	uuid "github.com/satori/go.uuid"
)

var _ = Suite(&restoreSuite{})

type restoreSuite struct{}

func (s *restoreSuite) TestNewTableRestore(c *C) {
	testCases := []struct {
		name       string
		createStmt string
	}{
		{"t1", "CREATE TABLE `t1` (`c1` varchar(5) NOT NULL)"},
		// {"t2", "CREATE TABLE `t2` (`c1` varchar(30000) NOT NULL)"}, // no longer able to create this kind of table.
		{"t3", "CREATE TABLE `t3-a` (`c1-a` varchar(5) NOT NULL)"},
	}

	p := parser.New()
	se := tmock.NewContext()

	dbInfo := &TidbDBInfo{Name: "mockdb", Tables: map[string]*TidbTableInfo{}}
	for i, tc := range testCases {
		node, err := p.ParseOneStmt(tc.createStmt, "utf8mb4", "utf8mb4_bin")
		c.Assert(err, IsNil)
		tableInfo, err := ddl.MockTableInfo(se, node.(*ast.CreateTableStmt), int64(i+1))
		c.Assert(err, IsNil)
		tableInfo.State = model.StatePublic

		dbInfo.Tables[tc.name] = &TidbTableInfo{
			Name: tc.name,
			Core: tableInfo,
		}
	}

	for _, tc := range testCases {
		tableInfo := dbInfo.Tables[tc.name]
		tableName := common.UniqueTable("mockdb", tableInfo.Name)
		tr, err := NewTableRestore(tableName, nil, dbInfo, tableInfo, &TableCheckpoint{})
		c.Assert(tr, NotNil)
		c.Assert(err, IsNil)
	}
}

func (s *restoreSuite) TestNewTableRestoreFailure(c *C) {
	tableInfo := &TidbTableInfo{
		Name: "failure",
		Core: &model.TableInfo{},
	}
	dbInfo := &TidbDBInfo{Name: "mockdb", Tables: map[string]*TidbTableInfo{
		"failure": tableInfo,
	}}
	tableName := common.UniqueTable("mockdb", "failure")

	_, err := NewTableRestore(tableName, nil, dbInfo, tableInfo, &TableCheckpoint{})
	c.Assert(err, ErrorMatches, `failed to tables\.TableFromMeta.*`)
}

func (s *restoreSuite) TestErrorSummaries(c *C) {
	logger, buffer := log.MakeTestLogger()

	es := makeErrorSummaries(logger)
	es.record("first", errors.New("a1 error"), CheckpointStatusAnalyzed)
	es.record("second", errors.New("b2 error"), CheckpointStatusAllWritten)
	es.emitLog()

	lines := buffer.Lines()
	sort.Strings(lines[1:])
	c.Assert(lines, DeepEquals, []string{
		`{"$lvl":"ERROR","$msg":"tables failed to be imported","count":2}`,
		`{"$lvl":"ERROR","$msg":"-","table":"first","status":"analyzed","error":"a1 error"}`,
		`{"$lvl":"ERROR","$msg":"-","table":"second","status":"written","error":"b2 error"}`,
	})
}

func MockDoChecksumCtx() context.Context {
	ctx := context.Background()
	manager := newGCLifeTimeManager()
	return context.WithValue(ctx, &gcLifeTimeKey, manager)
}

func (s *restoreSuite) TestDoChecksum(c *C) {
	db, mock, err := sqlmock.New()
	c.Assert(err, IsNil)

	mock.ExpectQuery("\\QSELECT VARIABLE_VALUE FROM mysql.tidb WHERE VARIABLE_NAME = 'tikv_gc_life_time'\\E").
		WillReturnRows(sqlmock.NewRows([]string{"VARIABLE_VALUE"}).AddRow("10m"))
	mock.ExpectExec("\\QUPDATE mysql.tidb SET VARIABLE_VALUE = ? WHERE VARIABLE_NAME = 'tikv_gc_life_time'\\E").
		WithArgs("100h0m0s").
		WillReturnResult(sqlmock.NewResult(1, 1))
	mock.ExpectQuery("\\QADMIN CHECKSUM TABLE `test`.`t`\\E").
		WillReturnRows(
			sqlmock.NewRows([]string{"Db_name", "Table_name", "Checksum_crc64_xor", "Total_kvs", "Total_bytes"}).
				AddRow("test", "t", 8520875019404689597, 7296873, 357601387),
		)
	mock.ExpectExec("\\QUPDATE mysql.tidb SET VARIABLE_VALUE = ? WHERE VARIABLE_NAME = 'tikv_gc_life_time'\\E").
		WithArgs("10m").
		WillReturnResult(sqlmock.NewResult(2, 1))
	mock.ExpectClose()

	ctx := MockDoChecksumCtx()
	checksum, err := DoChecksum(ctx, db, "`test`.`t`")
	c.Assert(err, IsNil)
	c.Assert(*checksum, DeepEquals, RemoteChecksum{
		Schema:     "test",
		Table:      "t",
		Checksum:   8520875019404689597,
		TotalKVs:   7296873,
		TotalBytes: 357601387,
	})

	c.Assert(db.Close(), IsNil)
	c.Assert(mock.ExpectationsWereMet(), IsNil)
}

func (s *restoreSuite) TestDoChecksumParallel(c *C) {
	db, mock, err := sqlmock.New()
	c.Assert(err, IsNil)

	mock.ExpectQuery("\\QSELECT VARIABLE_VALUE FROM mysql.tidb WHERE VARIABLE_NAME = 'tikv_gc_life_time'\\E").
		WillReturnRows(sqlmock.NewRows([]string{"VARIABLE_VALUE"}).AddRow("10m"))
	mock.ExpectExec("\\QUPDATE mysql.tidb SET VARIABLE_VALUE = ? WHERE VARIABLE_NAME = 'tikv_gc_life_time'\\E").
		WithArgs("100h0m0s").
		WillReturnResult(sqlmock.NewResult(1, 1))
	for i := 0; i < 5; i++ {
		mock.ExpectQuery("\\QADMIN CHECKSUM TABLE `test`.`t`\\E").
			WillDelayFor(100 * time.Millisecond).
			WillReturnRows(
				sqlmock.NewRows([]string{"Db_name", "Table_name", "Checksum_crc64_xor", "Total_kvs", "Total_bytes"}).
					AddRow("test", "t", 8520875019404689597, 7296873, 357601387),
			)
	}
	mock.ExpectExec("\\QUPDATE mysql.tidb SET VARIABLE_VALUE = ? WHERE VARIABLE_NAME = 'tikv_gc_life_time'\\E").
		WithArgs("10m").
		WillReturnResult(sqlmock.NewResult(2, 1))
	mock.ExpectClose()

	ctx := MockDoChecksumCtx()

	// db.Close() will close all connections from its idle pool, set it 1 to expect one close
	db.SetMaxIdleConns(1)
	var wg sync.WaitGroup
	wg.Add(5)
	for i := 0; i < 5; i++ {
		go func() {
			defer wg.Done()
			checksum, err := DoChecksum(ctx, db, "`test`.`t`")
			c.Assert(err, IsNil)
			c.Assert(*checksum, DeepEquals, RemoteChecksum{
				Schema:     "test",
				Table:      "t",
				Checksum:   8520875019404689597,
				TotalKVs:   7296873,
				TotalBytes: 357601387,
			})
		}()
	}
	wg.Wait()

	c.Assert(db.Close(), IsNil)
	c.Assert(mock.ExpectationsWereMet(), IsNil)
}

func (s *restoreSuite) TestIncreaseGCLifeTimeFail(c *C) {
	db, mock, err := sqlmock.New()
	c.Assert(err, IsNil)

	for i := 0; i < 5; i++ {
		mock.ExpectQuery("\\QSELECT VARIABLE_VALUE FROM mysql.tidb WHERE VARIABLE_NAME = 'tikv_gc_life_time'\\E").
			WillReturnRows(sqlmock.NewRows([]string{"VARIABLE_VALUE"}).AddRow("10m"))
		mock.ExpectExec("\\QUPDATE mysql.tidb SET VARIABLE_VALUE = ? WHERE VARIABLE_NAME = 'tikv_gc_life_time'\\E").
			WithArgs("100h0m0s").
			WillReturnError(errors.Annotate(context.Canceled, "update gc error"))
	}
	// This recover GC Life Time SQL should not be executed in DoChecksum
	mock.ExpectExec("\\QUPDATE mysql.tidb SET VARIABLE_VALUE = ? WHERE VARIABLE_NAME = 'tikv_gc_life_time'\\E").
		WithArgs("10m").
		WillReturnResult(sqlmock.NewResult(1, 1))
	mock.ExpectClose()

	ctx := MockDoChecksumCtx()
	var wg sync.WaitGroup
	wg.Add(5)
	for i := 0; i < 5; i++ {
		go func() {
			_, err = DoChecksum(ctx, db, "`test`.`t`")
			c.Assert(err, ErrorMatches, "update GC lifetime failed: update gc error: context canceled")
			wg.Done()
		}()
	}
	wg.Wait()

	_, err = db.Exec("\\QUPDATE mysql.tidb SET VARIABLE_VALUE = ? WHERE VARIABLE_NAME = 'tikv_gc_life_time'\\E", "10m")
	c.Assert(err, IsNil)

	c.Assert(db.Close(), IsNil)
	c.Assert(mock.ExpectationsWereMet(), IsNil)
}

func (s *restoreSuite) TestDoChecksumWithErrorAndLongOriginalLifetime(c *C) {
	db, mock, err := sqlmock.New()
	c.Assert(err, IsNil)

	mock.ExpectQuery("\\QSELECT VARIABLE_VALUE FROM mysql.tidb WHERE VARIABLE_NAME = 'tikv_gc_life_time'\\E").
		WillReturnRows(sqlmock.NewRows([]string{"VARIABLE_VALUE"}).AddRow("300h"))
	mock.ExpectQuery("\\QADMIN CHECKSUM TABLE `test`.`t`\\E").
		WillReturnError(errors.Annotate(context.Canceled, "mock syntax error"))
	mock.ExpectExec("\\QUPDATE mysql.tidb SET VARIABLE_VALUE = ? WHERE VARIABLE_NAME = 'tikv_gc_life_time'\\E").
		WithArgs("300h").
		WillReturnResult(sqlmock.NewResult(1, 1))
	mock.ExpectClose()

	ctx := MockDoChecksumCtx()
	_, err = DoChecksum(ctx, db, "`test`.`t`")
	c.Assert(err, ErrorMatches, "compute remote checksum failed: mock syntax error.*")

	c.Assert(db.Close(), IsNil)
	c.Assert(mock.ExpectationsWereMet(), IsNil)
}

var _ = Suite(&tableRestoreSuite{})

type tableRestoreSuite struct {
	tr  *TableRestore
	cfg *config.Config

	tableInfo *TidbTableInfo
	dbInfo    *TidbDBInfo
	tableMeta *mydump.MDTableMeta

	store storage.ExternalStorage
}

func (s *tableRestoreSuite) SetUpSuite(c *C) {
	// Produce a mock table info

	p := parser.New()
	p.SetSQLMode(mysql.ModeANSIQuotes)
	se := tmock.NewContext()
	node, err := p.ParseOneStmt(`
		CREATE TABLE "table" (
			a INT,
			b INT,
			c INT,
			KEY (b)
		)
	`, "", "")
	c.Assert(err, IsNil)
	core, err := ddl.MockTableInfo(se, node.(*ast.CreateTableStmt), 0xabcdef)
	c.Assert(err, IsNil)
	core.State = model.StatePublic

	s.tableInfo = &TidbTableInfo{Name: "table", Core: core}
	s.dbInfo = &TidbDBInfo{
		Name:   "db",
		Tables: map[string]*TidbTableInfo{"table": s.tableInfo},
	}

	// Write some sample SQL dump

	fakeDataDir := c.MkDir()

	store, err := storage.NewLocalStorage(fakeDataDir)
	c.Assert(err, IsNil)
	s.store = store

	fakeDataFilesCount := 6
	fakeDataFilesContent := []byte("INSERT INTO `table` VALUES (1, 2, 3);")
	c.Assert(len(fakeDataFilesContent), Equals, 37)
<<<<<<< HEAD
	s.tableMeta = &mydump.MDTableMeta{
		DB:         "db",
		Name:       "table",
		TotalSize:  222,
		SchemaFile: mydump.NewFileInfo(filepath.Join(fakeDataDir, "db.table-schema.sql"), 0),
	}

	fakeDataFiles := make([]string, 0, fakeDataFilesCount)
=======
	fakeDataFiles := make([]mydump.FileInfo, 0, fakeDataFilesCount)
>>>>>>> b1b93fd5
	for i := 1; i <= fakeDataFilesCount; i++ {
		fakeFileName := fmt.Sprintf("db.table.%d.sql", i)
		fakeDataPath := filepath.Join(fakeDataDir, fakeFileName)
		err = ioutil.WriteFile(fakeDataPath, fakeDataFilesContent, 0644)
		c.Assert(err, IsNil)
<<<<<<< HEAD
		fakeDataFiles = append(fakeDataFiles, fakeDataPath)
		s.tableMeta.DataFiles = append(s.tableMeta.DataFiles, mydump.NewFileInfo(fakeFileName, int64(len(fakeDataFilesContent))))
=======
		fakeDataFiles = append(fakeDataFiles, mydump.FileInfo{TableName: filter.Table{"db", "table"}, FileMeta: mydump.SourceFileMeta{Path: fakeDataPath, Type: mydump.SourceTypeSQL, SortKey: fmt.Sprintf("%d", i)}, Size: 37})
	}

	s.tableMeta = &mydump.MDTableMeta{
		DB:         "db",
		Name:       "table",
		TotalSize:  222,
		SchemaFile: filepath.Join(fakeDataDir, "db.table-schema.sql"),
		DataFiles:  fakeDataFiles,
>>>>>>> b1b93fd5
	}
}

func (s *tableRestoreSuite) SetUpTest(c *C) {
	// Collect into the test TableRestore structure
	var err error
	s.tr, err = NewTableRestore("`db`.`table`", s.tableMeta, s.dbInfo, s.tableInfo, &TableCheckpoint{})
	c.Assert(err, IsNil)

	s.cfg = config.NewConfig()
	s.cfg.Mydumper.BatchSize = 111
	s.cfg.App.TableConcurrency = 2
}

func (s *tableRestoreSuite) TestPopulateChunks(c *C) {
	failpoint.Enable("github.com/pingcap/tidb-lightning/lightning/restore/PopulateChunkTimestamp", "return(1234567897)")
	defer failpoint.Disable("github.com/pingcap/tidb-lightning/lightning/restore/PopulateChunkTimestamp")

	cp := &TableCheckpoint{
		Engines: make(map[int32]*EngineCheckpoint),
	}

	rc := &RestoreController{cfg: s.cfg, ioWorkers: worker.NewPool(context.Background(), 1, "io"), store: s.store}
	err := s.tr.populateChunks(context.Background(), rc, cp)
	c.Assert(err, IsNil)

	c.Assert(cp.Engines, DeepEquals, map[int32]*EngineCheckpoint{
		-1: {
			Status: CheckpointStatusLoaded,
		},
		0: {
			Status: CheckpointStatusLoaded,
			Chunks: []*ChunkCheckpoint{
				{
<<<<<<< HEAD
					Key: ChunkCheckpointKey{Path: s.tr.tableMeta.DataFiles[0].Path, Offset: 0},
=======
					Key:      ChunkCheckpointKey{Path: s.tr.tableMeta.DataFiles[0].FileMeta.Path, Offset: 0},
					FileMeta: s.tr.tableMeta.DataFiles[0].FileMeta,
>>>>>>> b1b93fd5
					Chunk: mydump.Chunk{
						Offset:       0,
						EndOffset:    37,
						PrevRowIDMax: 0,
						RowIDMax:     7, // 37 bytes with 3 columns can store at most 7 rows.
					},
					Timestamp: 1234567897,
				},
				{
<<<<<<< HEAD
					Key: ChunkCheckpointKey{Path: s.tr.tableMeta.DataFiles[1].Path, Offset: 0},
=======
					Key:      ChunkCheckpointKey{Path: s.tr.tableMeta.DataFiles[1].FileMeta.Path, Offset: 0},
					FileMeta: s.tr.tableMeta.DataFiles[1].FileMeta,
>>>>>>> b1b93fd5
					Chunk: mydump.Chunk{
						Offset:       0,
						EndOffset:    37,
						PrevRowIDMax: 7,
						RowIDMax:     14,
					},
					Timestamp: 1234567897,
				},
				{
<<<<<<< HEAD
					Key: ChunkCheckpointKey{Path: s.tr.tableMeta.DataFiles[2].Path, Offset: 0},
=======
					Key:      ChunkCheckpointKey{Path: s.tr.tableMeta.DataFiles[2].FileMeta.Path, Offset: 0},
					FileMeta: s.tr.tableMeta.DataFiles[2].FileMeta,
>>>>>>> b1b93fd5
					Chunk: mydump.Chunk{
						Offset:       0,
						EndOffset:    37,
						PrevRowIDMax: 14,
						RowIDMax:     21,
					},
					Timestamp: 1234567897,
				},
			},
		},
		1: {
			Status: CheckpointStatusLoaded,
			Chunks: []*ChunkCheckpoint{
				{
<<<<<<< HEAD
					Key: ChunkCheckpointKey{Path: s.tr.tableMeta.DataFiles[3].Path, Offset: 0},
=======
					Key:      ChunkCheckpointKey{Path: s.tr.tableMeta.DataFiles[3].FileMeta.Path, Offset: 0},
					FileMeta: s.tr.tableMeta.DataFiles[3].FileMeta,
>>>>>>> b1b93fd5
					Chunk: mydump.Chunk{
						Offset:       0,
						EndOffset:    37,
						PrevRowIDMax: 21,
						RowIDMax:     28,
					},
					Timestamp: 1234567897,
				},
				{
<<<<<<< HEAD
					Key: ChunkCheckpointKey{Path: s.tr.tableMeta.DataFiles[4].Path, Offset: 0},
=======
					Key:      ChunkCheckpointKey{Path: s.tr.tableMeta.DataFiles[4].FileMeta.Path, Offset: 0},
					FileMeta: s.tr.tableMeta.DataFiles[4].FileMeta,
>>>>>>> b1b93fd5
					Chunk: mydump.Chunk{
						Offset:       0,
						EndOffset:    37,
						PrevRowIDMax: 28,
						RowIDMax:     35,
					},
					Timestamp: 1234567897,
				},
				{
<<<<<<< HEAD
					Key: ChunkCheckpointKey{Path: s.tr.tableMeta.DataFiles[5].Path, Offset: 0},
=======
					Key:      ChunkCheckpointKey{Path: s.tr.tableMeta.DataFiles[5].FileMeta.Path, Offset: 0},
					FileMeta: s.tr.tableMeta.DataFiles[5].FileMeta,
>>>>>>> b1b93fd5
					Chunk: mydump.Chunk{
						Offset:       0,
						EndOffset:    37,
						PrevRowIDMax: 35,
						RowIDMax:     42,
					},
					Timestamp: 1234567897,
				},
			},
		},
	})
}

func (s *tableRestoreSuite) TestInitializeColumns(c *C) {
	ccp := &ChunkCheckpoint{}
	s.tr.initializeColumns(nil, ccp)
	c.Assert(ccp.ColumnPermutation, DeepEquals, []int{0, 1, 2, -1})

	ccp.ColumnPermutation = nil
	s.tr.initializeColumns([]string{"b", "c", "a"}, ccp)
	c.Assert(ccp.ColumnPermutation, DeepEquals, []int{2, 0, 1, -1})

	ccp.ColumnPermutation = nil
	s.tr.initializeColumns([]string{"b"}, ccp)
	c.Assert(ccp.ColumnPermutation, DeepEquals, []int{-1, 0, -1, -1})

	ccp.ColumnPermutation = nil
	s.tr.initializeColumns([]string{"_tidb_rowid", "b", "a", "c"}, ccp)
	c.Assert(ccp.ColumnPermutation, DeepEquals, []int{2, 1, 3, 0})
}

func (s *tableRestoreSuite) TestCompareChecksumSuccess(c *C) {
	db, mock, err := sqlmock.New()
	c.Assert(err, IsNil)

	mock.ExpectQuery("SELECT.*tikv_gc_life_time.*").
		WillReturnRows(sqlmock.NewRows([]string{"VARIABLE_VALUE"}).AddRow("10m"))
	mock.ExpectExec("UPDATE.*tikv_gc_life_time.*").
		WithArgs("100h0m0s").
		WillReturnResult(sqlmock.NewResult(1, 1))
	mock.ExpectQuery("ADMIN CHECKSUM.*").
		WillReturnRows(
			sqlmock.NewRows([]string{"Db_name", "Table_name", "Checksum_crc64_xor", "Total_kvs", "Total_bytes"}).
				AddRow("db", "table", 1234567890, 12345, 1234567),
		)
	mock.ExpectExec("UPDATE.*tikv_gc_life_time.*").
		WithArgs("10m").
		WillReturnResult(sqlmock.NewResult(2, 1))
	mock.ExpectClose()

	ctx := MockDoChecksumCtx()
	err = s.tr.compareChecksum(ctx, db, verification.MakeKVChecksum(1234567, 12345, 1234567890))
	c.Assert(err, IsNil)

	c.Assert(db.Close(), IsNil)
	c.Assert(mock.ExpectationsWereMet(), IsNil)

}

func (s *tableRestoreSuite) TestCompareChecksumFailure(c *C) {
	db, mock, err := sqlmock.New()
	c.Assert(err, IsNil)

	mock.ExpectQuery("SELECT.*tikv_gc_life_time.*").
		WillReturnRows(sqlmock.NewRows([]string{"VARIABLE_VALUE"}).AddRow("10m"))
	mock.ExpectExec("UPDATE.*tikv_gc_life_time.*").
		WithArgs("100h0m0s").
		WillReturnResult(sqlmock.NewResult(1, 1))
	mock.ExpectQuery("ADMIN CHECKSUM TABLE `db`\\.`table`").
		WillReturnRows(
			sqlmock.NewRows([]string{"Db_name", "Table_name", "Checksum_crc64_xor", "Total_kvs", "Total_bytes"}).
				AddRow("db", "table", 1234567890, 12345, 1234567),
		)
	mock.ExpectExec("UPDATE.*tikv_gc_life_time.*").
		WithArgs("10m").
		WillReturnResult(sqlmock.NewResult(2, 1))
	mock.ExpectClose()

	ctx := MockDoChecksumCtx()
	err = s.tr.compareChecksum(ctx, db, verification.MakeKVChecksum(9876543, 54321, 1357924680))
	c.Assert(err, ErrorMatches, "checksum mismatched.*")

	c.Assert(db.Close(), IsNil)
	c.Assert(mock.ExpectationsWereMet(), IsNil)
}

func (s *tableRestoreSuite) TestAnalyzeTable(c *C) {
	db, mock, err := sqlmock.New()
	c.Assert(err, IsNil)

	mock.ExpectExec("ANALYZE TABLE `db`\\.`table`").
		WillReturnResult(sqlmock.NewResult(1, 1))
	mock.ExpectClose()

	ctx := context.Background()
	err = s.tr.analyzeTable(ctx, db)
	c.Assert(err, IsNil)

	c.Assert(db.Close(), IsNil)
	c.Assert(mock.ExpectationsWereMet(), IsNil)
}

func (s *tableRestoreSuite) TestImportKVSuccess(c *C) {
	controller := gomock.NewController(c)
	defer controller.Finish()
	mockBackend := mock.NewMockBackend(controller)
	importer := kv.MakeBackend(mockBackend)

	ctx := context.Background()
	engineUUID := uuid.NewV4()

	mockBackend.EXPECT().
		CloseEngine(ctx, engineUUID).
		Return(nil)
	mockBackend.EXPECT().
		ImportEngine(ctx, engineUUID).
		Return(nil)
	mockBackend.EXPECT().
		CleanupEngine(ctx, engineUUID).
		Return(nil)

	closedEngine, err := importer.UnsafeCloseEngineWithUUID(ctx, "tag", engineUUID)
	c.Assert(err, IsNil)
	err = s.tr.importKV(ctx, closedEngine)
	c.Assert(err, IsNil)
}

func (s *tableRestoreSuite) TestImportKVFailure(c *C) {
	controller := gomock.NewController(c)
	defer controller.Finish()
	mockBackend := mock.NewMockBackend(controller)
	importer := kv.MakeBackend(mockBackend)

	ctx := context.Background()
	engineUUID := uuid.NewV4()

	mockBackend.EXPECT().
		CloseEngine(ctx, engineUUID).
		Return(nil)
	mockBackend.EXPECT().
		ImportEngine(ctx, engineUUID).
		Return(errors.Annotate(context.Canceled, "fake import error"))

	closedEngine, err := importer.UnsafeCloseEngineWithUUID(ctx, "tag", engineUUID)
	c.Assert(err, IsNil)
	err = s.tr.importKV(ctx, closedEngine)
	c.Assert(err, ErrorMatches, "fake import error.*")
}

var _ = Suite(&chunkRestoreSuite{})

type chunkRestoreSuite struct {
	tableRestoreSuite
	cr *chunkRestore
}

func (s *chunkRestoreSuite) SetUpTest(c *C) {
	s.tableRestoreSuite.SetUpTest(c)

	ctx := context.Background()
	w := worker.NewPool(ctx, 5, "io")

	chunk := ChunkCheckpoint{
<<<<<<< HEAD
		Key: ChunkCheckpointKey{Path: s.tr.tableMeta.DataFiles[1].Path, Offset: 0},
=======
		Key:      ChunkCheckpointKey{Path: s.tr.tableMeta.DataFiles[1].FileMeta.Path, Offset: 0},
		FileMeta: s.tr.tableMeta.DataFiles[1].FileMeta,
>>>>>>> b1b93fd5
		Chunk: mydump.Chunk{
			Offset:       0,
			EndOffset:    37,
			PrevRowIDMax: 18,
			RowIDMax:     36,
		},
	}

	var err error
	s.cr, err = newChunkRestore(context.Background(), 1, s.cfg, &chunk, w, s.store, nil)
	c.Assert(err, IsNil)
}

func (s *chunkRestoreSuite) TearDownTest(c *C) {
	s.cr.close()
}

func (s *chunkRestoreSuite) TestDeliverLoopCancel(c *C) {
	rc := &RestoreController{backend: kv.NewMockImporter(nil, "")}

	ctx, cancel := context.WithCancel(context.Background())
	kvsCh := make(chan []deliveredKVs)
	go cancel()
	_, err := s.cr.deliverLoop(ctx, kvsCh, s.tr, 0, nil, nil, rc)
	c.Assert(errors.Cause(err), Equals, context.Canceled)
}

func (s *chunkRestoreSuite) TestDeliverLoopEmptyData(c *C) {
	ctx := context.Background()

	// Open two mock engines.

	controller := gomock.NewController(c)
	defer controller.Finish()
	mockBackend := mock.NewMockBackend(controller)
	importer := kv.MakeBackend(mockBackend)

	mockBackend.EXPECT().OpenEngine(ctx, gomock.Any()).Return(nil).Times(2)
	mockBackend.EXPECT().MakeEmptyRows().Return(kv.MakeRowsFromKvPairs(nil)).AnyTimes()
	mockBackend.EXPECT().MaxChunkSize().Return(10000).AnyTimes()

	dataEngine, err := importer.OpenEngine(ctx, s.tr.tableName, 0)
	c.Assert(err, IsNil)
	indexEngine, err := importer.OpenEngine(ctx, s.tr.tableName, -1)
	c.Assert(err, IsNil)

	// Deliver nothing.

	cfg := &config.Config{}
	rc := &RestoreController{cfg: cfg, backend: importer}

	kvsCh := make(chan []deliveredKVs, 1)
	kvsCh <- []deliveredKVs{}
	_, err = s.cr.deliverLoop(ctx, kvsCh, s.tr, 0, dataEngine, indexEngine, rc)
	c.Assert(err, IsNil)
}

func (s *chunkRestoreSuite) TestDeliverLoop(c *C) {
	ctx := context.Background()
	kvsCh := make(chan []deliveredKVs)
	mockCols := []string{"c1", "c2"}

	// Open two mock engines.

	controller := gomock.NewController(c)
	defer controller.Finish()
	mockBackend := mock.NewMockBackend(controller)
	importer := kv.MakeBackend(mockBackend)

	mockBackend.EXPECT().OpenEngine(ctx, gomock.Any()).Return(nil).Times(2)
	mockBackend.EXPECT().MakeEmptyRows().Return(kv.MakeRowsFromKvPairs(nil)).AnyTimes()
	mockBackend.EXPECT().MaxChunkSize().Return(10000).AnyTimes()

	dataEngine, err := importer.OpenEngine(ctx, s.tr.tableName, 0)
	c.Assert(err, IsNil)
	indexEngine, err := importer.OpenEngine(ctx, s.tr.tableName, -1)
	c.Assert(err, IsNil)

	// Set up the expected API calls to the data engine...

	mockBackend.EXPECT().
		WriteRows(ctx, gomock.Any(), s.tr.tableName, mockCols, gomock.Any(), kv.MakeRowsFromKvPairs([]common.KvPair{
			{
				Key: []byte("txxxxxxxx_ryyyyyyyy"),
				Val: []byte("value1"),
			},
			{
				Key: []byte("txxxxxxxx_rwwwwwwww"),
				Val: []byte("value2"),
			},
		})).
		Return(nil)

	// ... and the index engine.
	//
	// Note: This test assumes data engine is written before the index engine.

	mockBackend.EXPECT().
		WriteRows(ctx, gomock.Any(), s.tr.tableName, mockCols, gomock.Any(), kv.MakeRowsFromKvPairs([]common.KvPair{
			{
				Key: []byte("txxxxxxxx_izzzzzzzz"),
				Val: []byte("index1"),
			},
		})).
		Return(nil)

	// Now actually start the delivery loop.

	saveCpCh := make(chan saveCp, 2)
	go func() {
		kvsCh <- []deliveredKVs{{
			kvs: kv.MakeRowFromKvPairs([]common.KvPair{
				{
					Key: []byte("txxxxxxxx_ryyyyyyyy"),
					Val: []byte("value1"),
				},
				{
					Key: []byte("txxxxxxxx_rwwwwwwww"),
					Val: []byte("value2"),
				},
				{
					Key: []byte("txxxxxxxx_izzzzzzzz"),
					Val: []byte("index1"),
				},
			}),
			columns: mockCols,
			offset:  12,
			rowID:   76,
		},
		}
		kvsCh <- []deliveredKVs{}
		close(kvsCh)
	}()

	cfg := &config.Config{}
	rc := &RestoreController{cfg: cfg, saveCpCh: saveCpCh, backend: importer}

	_, err = s.cr.deliverLoop(ctx, kvsCh, s.tr, 0, dataEngine, indexEngine, rc)
	c.Assert(err, IsNil)
	c.Assert(saveCpCh, HasLen, 2)
	c.Assert(s.cr.chunk.Chunk.Offset, Equals, int64(12))
	c.Assert(s.cr.chunk.Chunk.PrevRowIDMax, Equals, int64(76))
	c.Assert(s.cr.chunk.Checksum.SumKVS(), Equals, uint64(3))
}

func (s *chunkRestoreSuite) TestEncodeLoop(c *C) {
	ctx := context.Background()
	kvsCh := make(chan []deliveredKVs, 2)
	deliverCompleteCh := make(chan deliverResult)
	kvEncoder := kv.NewTableKVEncoder(s.tr.encTable, &kv.SessionOptions{
		SQLMode:          s.cfg.TiDB.SQLMode,
		Timestamp:        1234567895,
		RowFormatVersion: "1",
	})
	cfg := config.NewConfig()
	rc := &RestoreController{pauser: DeliverPauser, cfg: cfg}
	_, _, err := s.cr.encodeLoop(ctx, kvsCh, s.tr, s.tr.logger, kvEncoder, deliverCompleteCh, rc)
	c.Assert(err, IsNil)
	c.Assert(kvsCh, HasLen, 2)

	kvs := <-kvsCh
	c.Assert(kvs, HasLen, 1)
	c.Assert(kvs[0].kvs, HasLen, 2)
	c.Assert(kvs[0].rowID, Equals, int64(19))
	c.Assert(kvs[0].offset, Equals, int64(36))

	kvs = <-kvsCh
	c.Assert(len(kvs), Equals, 0)
}

func (s *chunkRestoreSuite) TestEncodeLoopCanceled(c *C) {
	ctx, cancel := context.WithCancel(context.Background())
	kvsCh := make(chan []deliveredKVs)
	deliverCompleteCh := make(chan deliverResult)
	kvEncoder := kv.NewTableKVEncoder(s.tr.encTable, &kv.SessionOptions{
		SQLMode:          s.cfg.TiDB.SQLMode,
		Timestamp:        1234567896,
		RowFormatVersion: "1",
	})

	go cancel()
	cfg := config.NewConfig()
	rc := &RestoreController{pauser: DeliverPauser, cfg: cfg}
	_, _, err := s.cr.encodeLoop(ctx, kvsCh, s.tr, s.tr.logger, kvEncoder, deliverCompleteCh, rc)
	c.Assert(errors.Cause(err), Equals, context.Canceled)
	c.Assert(kvsCh, HasLen, 0)
}

func (s *chunkRestoreSuite) TestEncodeLoopForcedError(c *C) {
	ctx := context.Background()
	kvsCh := make(chan []deliveredKVs, 2)
	deliverCompleteCh := make(chan deliverResult)
	kvEncoder := kv.NewTableKVEncoder(s.tr.encTable, &kv.SessionOptions{
		SQLMode:          s.cfg.TiDB.SQLMode,
		Timestamp:        1234567897,
		RowFormatVersion: "1",
	})

	// close the chunk so reading it will result in the "file already closed" error.
	s.cr.parser.Close()

	cfg := config.NewConfig()
	rc := &RestoreController{pauser: DeliverPauser, cfg: cfg}
	_, _, err := s.cr.encodeLoop(ctx, kvsCh, s.tr, s.tr.logger, kvEncoder, deliverCompleteCh, rc)
	c.Assert(err, ErrorMatches, `in file .*[/\\]?db\.table\.2\.sql:0 at offset 0:.*file already closed`)
	c.Assert(kvsCh, HasLen, 0)
}

func (s *chunkRestoreSuite) TestEncodeLoopDeliverErrored(c *C) {
	ctx := context.Background()
	kvsCh := make(chan []deliveredKVs)
	deliverCompleteCh := make(chan deliverResult)
	kvEncoder := kv.NewTableKVEncoder(s.tr.encTable, &kv.SessionOptions{
		SQLMode:          s.cfg.TiDB.SQLMode,
		Timestamp:        1234567898,
		RowFormatVersion: "1",
	})

	go func() {
		deliverCompleteCh <- deliverResult{
			err: errors.New("fake deliver error"),
		}
	}()
	cfg := config.NewConfig()
	rc := &RestoreController{pauser: DeliverPauser, cfg: cfg}
	_, _, err := s.cr.encodeLoop(ctx, kvsCh, s.tr, s.tr.logger, kvEncoder, deliverCompleteCh, rc)
	c.Assert(err, ErrorMatches, "fake deliver error")
	c.Assert(kvsCh, HasLen, 0)
}

func (s *chunkRestoreSuite) TestRestore(c *C) {
	ctx := context.Background()

	// Open two mock engines

	controller := gomock.NewController(c)
	defer controller.Finish()
	mockClient := mock.NewMockImportKVClient(controller)
	mockDataWriter := mock.NewMockImportKV_WriteEngineClient(controller)
	mockIndexWriter := mock.NewMockImportKV_WriteEngineClient(controller)
	importer := kv.NewMockImporter(mockClient, "127.0.0.1:2379")

	mockClient.EXPECT().OpenEngine(ctx, gomock.Any()).Return(nil, nil)
	mockClient.EXPECT().OpenEngine(ctx, gomock.Any()).Return(nil, nil)

	dataEngine, err := importer.OpenEngine(ctx, s.tr.tableName, 0)
	c.Assert(err, IsNil)
	indexEngine, err := importer.OpenEngine(ctx, s.tr.tableName, -1)
	c.Assert(err, IsNil)

	// Expected API sequence
	// (we don't care about the actual content, this would be checked in the integrated tests)

	mockClient.EXPECT().WriteEngine(ctx).Return(mockDataWriter, nil)
	mockDataWriter.EXPECT().Send(gomock.Any()).Return(nil)
	mockDataWriter.EXPECT().Send(gomock.Any()).DoAndReturn(func(req *import_kvpb.WriteEngineRequest) error {
		c.Assert(req.GetBatch().GetMutations(), HasLen, 1)
		return nil
	})
	mockDataWriter.EXPECT().CloseAndRecv().Return(nil, nil)

	mockClient.EXPECT().WriteEngine(ctx).Return(mockIndexWriter, nil)
	mockIndexWriter.EXPECT().Send(gomock.Any()).Return(nil)
	mockIndexWriter.EXPECT().Send(gomock.Any()).DoAndReturn(func(req *import_kvpb.WriteEngineRequest) error {
		c.Assert(req.GetBatch().GetMutations(), HasLen, 1)
		return nil
	})
	mockIndexWriter.EXPECT().CloseAndRecv().Return(nil, nil)

	// Now actually start the restore loop.

	saveCpCh := make(chan saveCp, 2)
	err = s.cr.restore(ctx, s.tr, 0, dataEngine, indexEngine, &RestoreController{
		cfg:      s.cfg,
		saveCpCh: saveCpCh,
		backend:  importer,
		pauser:   DeliverPauser,
	})
	c.Assert(err, IsNil)
	c.Assert(saveCpCh, HasLen, 2)
}<|MERGE_RESOLUTION|>--- conflicted
+++ resolved
@@ -16,17 +16,15 @@
 import (
 	"context"
 	"fmt"
-	"github.com/pingcap/tidb-tools/pkg/filter"
 	"io/ioutil"
 	"path/filepath"
 	"sort"
 	"sync"
 	"time"
 
-	"github.com/pingcap/br/pkg/storage"
-
 	"github.com/DATA-DOG/go-sqlmock"
 	"github.com/golang/mock/gomock"
+	"github.com/pingcap/br/pkg/storage"
 	. "github.com/pingcap/check"
 	"github.com/pingcap/errors"
 	"github.com/pingcap/failpoint"
@@ -35,6 +33,11 @@
 	"github.com/pingcap/parser/ast"
 	"github.com/pingcap/parser/model"
 	"github.com/pingcap/parser/mysql"
+	filter "github.com/pingcap/tidb-tools/pkg/table-filter"
+	"github.com/pingcap/tidb/ddl"
+	tmock "github.com/pingcap/tidb/util/mock"
+	uuid "github.com/satori/go.uuid"
+
 	kv "github.com/pingcap/tidb-lightning/lightning/backend"
 	. "github.com/pingcap/tidb-lightning/lightning/checkpoints"
 	"github.com/pingcap/tidb-lightning/lightning/common"
@@ -44,9 +47,6 @@
 	"github.com/pingcap/tidb-lightning/lightning/verification"
 	"github.com/pingcap/tidb-lightning/lightning/worker"
 	"github.com/pingcap/tidb-lightning/mock"
-	"github.com/pingcap/tidb/ddl"
-	tmock "github.com/pingcap/tidb/util/mock"
-	uuid "github.com/satori/go.uuid"
 )
 
 var _ = Suite(&restoreSuite{})
@@ -314,37 +314,21 @@
 	fakeDataFilesCount := 6
 	fakeDataFilesContent := []byte("INSERT INTO `table` VALUES (1, 2, 3);")
 	c.Assert(len(fakeDataFilesContent), Equals, 37)
-<<<<<<< HEAD
-	s.tableMeta = &mydump.MDTableMeta{
-		DB:         "db",
-		Name:       "table",
-		TotalSize:  222,
-		SchemaFile: mydump.NewFileInfo(filepath.Join(fakeDataDir, "db.table-schema.sql"), 0),
-	}
-
-	fakeDataFiles := make([]string, 0, fakeDataFilesCount)
-=======
 	fakeDataFiles := make([]mydump.FileInfo, 0, fakeDataFilesCount)
->>>>>>> b1b93fd5
 	for i := 1; i <= fakeDataFilesCount; i++ {
 		fakeFileName := fmt.Sprintf("db.table.%d.sql", i)
 		fakeDataPath := filepath.Join(fakeDataDir, fakeFileName)
 		err = ioutil.WriteFile(fakeDataPath, fakeDataFilesContent, 0644)
 		c.Assert(err, IsNil)
-<<<<<<< HEAD
-		fakeDataFiles = append(fakeDataFiles, fakeDataPath)
-		s.tableMeta.DataFiles = append(s.tableMeta.DataFiles, mydump.NewFileInfo(fakeFileName, int64(len(fakeDataFilesContent))))
-=======
-		fakeDataFiles = append(fakeDataFiles, mydump.FileInfo{TableName: filter.Table{"db", "table"}, FileMeta: mydump.SourceFileMeta{Path: fakeDataPath, Type: mydump.SourceTypeSQL, SortKey: fmt.Sprintf("%d", i)}, Size: 37})
+		fakeDataFiles = append(fakeDataFiles, mydump.FileInfo{TableName: filter.Table{"db", "table"}, FileMeta: mydump.SourceFileMeta{Path: fakeFileName, Type: mydump.SourceTypeSQL, SortKey: fmt.Sprintf("%d", i)}, Size: 37})
 	}
 
 	s.tableMeta = &mydump.MDTableMeta{
 		DB:         "db",
 		Name:       "table",
 		TotalSize:  222,
-		SchemaFile: filepath.Join(fakeDataDir, "db.table-schema.sql"),
+		SchemaFile: mydump.FileInfo{TableName: filter.Table{Schema: "db", Name: "table"}, FileMeta: mydump.SourceFileMeta{Path: "db.table-schema.sql", Type: mydump.SourceTypeTableSchema}},
 		DataFiles:  fakeDataFiles,
->>>>>>> b1b93fd5
 	}
 }
 
@@ -379,12 +363,8 @@
 			Status: CheckpointStatusLoaded,
 			Chunks: []*ChunkCheckpoint{
 				{
-<<<<<<< HEAD
-					Key: ChunkCheckpointKey{Path: s.tr.tableMeta.DataFiles[0].Path, Offset: 0},
-=======
 					Key:      ChunkCheckpointKey{Path: s.tr.tableMeta.DataFiles[0].FileMeta.Path, Offset: 0},
 					FileMeta: s.tr.tableMeta.DataFiles[0].FileMeta,
->>>>>>> b1b93fd5
 					Chunk: mydump.Chunk{
 						Offset:       0,
 						EndOffset:    37,
@@ -394,12 +374,8 @@
 					Timestamp: 1234567897,
 				},
 				{
-<<<<<<< HEAD
-					Key: ChunkCheckpointKey{Path: s.tr.tableMeta.DataFiles[1].Path, Offset: 0},
-=======
 					Key:      ChunkCheckpointKey{Path: s.tr.tableMeta.DataFiles[1].FileMeta.Path, Offset: 0},
 					FileMeta: s.tr.tableMeta.DataFiles[1].FileMeta,
->>>>>>> b1b93fd5
 					Chunk: mydump.Chunk{
 						Offset:       0,
 						EndOffset:    37,
@@ -409,12 +385,8 @@
 					Timestamp: 1234567897,
 				},
 				{
-<<<<<<< HEAD
-					Key: ChunkCheckpointKey{Path: s.tr.tableMeta.DataFiles[2].Path, Offset: 0},
-=======
 					Key:      ChunkCheckpointKey{Path: s.tr.tableMeta.DataFiles[2].FileMeta.Path, Offset: 0},
 					FileMeta: s.tr.tableMeta.DataFiles[2].FileMeta,
->>>>>>> b1b93fd5
 					Chunk: mydump.Chunk{
 						Offset:       0,
 						EndOffset:    37,
@@ -429,12 +401,8 @@
 			Status: CheckpointStatusLoaded,
 			Chunks: []*ChunkCheckpoint{
 				{
-<<<<<<< HEAD
-					Key: ChunkCheckpointKey{Path: s.tr.tableMeta.DataFiles[3].Path, Offset: 0},
-=======
 					Key:      ChunkCheckpointKey{Path: s.tr.tableMeta.DataFiles[3].FileMeta.Path, Offset: 0},
 					FileMeta: s.tr.tableMeta.DataFiles[3].FileMeta,
->>>>>>> b1b93fd5
 					Chunk: mydump.Chunk{
 						Offset:       0,
 						EndOffset:    37,
@@ -444,12 +412,8 @@
 					Timestamp: 1234567897,
 				},
 				{
-<<<<<<< HEAD
-					Key: ChunkCheckpointKey{Path: s.tr.tableMeta.DataFiles[4].Path, Offset: 0},
-=======
 					Key:      ChunkCheckpointKey{Path: s.tr.tableMeta.DataFiles[4].FileMeta.Path, Offset: 0},
 					FileMeta: s.tr.tableMeta.DataFiles[4].FileMeta,
->>>>>>> b1b93fd5
 					Chunk: mydump.Chunk{
 						Offset:       0,
 						EndOffset:    37,
@@ -459,12 +423,8 @@
 					Timestamp: 1234567897,
 				},
 				{
-<<<<<<< HEAD
-					Key: ChunkCheckpointKey{Path: s.tr.tableMeta.DataFiles[5].Path, Offset: 0},
-=======
 					Key:      ChunkCheckpointKey{Path: s.tr.tableMeta.DataFiles[5].FileMeta.Path, Offset: 0},
 					FileMeta: s.tr.tableMeta.DataFiles[5].FileMeta,
->>>>>>> b1b93fd5
 					Chunk: mydump.Chunk{
 						Offset:       0,
 						EndOffset:    37,
@@ -628,12 +588,8 @@
 	w := worker.NewPool(ctx, 5, "io")
 
 	chunk := ChunkCheckpoint{
-<<<<<<< HEAD
-		Key: ChunkCheckpointKey{Path: s.tr.tableMeta.DataFiles[1].Path, Offset: 0},
-=======
 		Key:      ChunkCheckpointKey{Path: s.tr.tableMeta.DataFiles[1].FileMeta.Path, Offset: 0},
 		FileMeta: s.tr.tableMeta.DataFiles[1].FileMeta,
->>>>>>> b1b93fd5
 		Chunk: mydump.Chunk{
 			Offset:       0,
 			EndOffset:    37,
