// Copyright 2019 PingCAP, Inc.
//
// Licensed under the Apache License, Version 2.0 (the "License");
// you may not use this file except in compliance with the License.
// You may obtain a copy of the License at
//
//     http://www.apache.org/licenses/LICENSE-2.0
//
// Unless required by applicable law or agreed to in writing, software
// distributed under the License is distributed on an "AS IS" BASIS,
// See the License for the specific language governing permissions and
// limitations under the License.

package mydump

import (
	"bufio"
	"bytes"
	"context"
	"io"
	"strings"
	"unicode/utf8"

<<<<<<< HEAD
	"github.com/pingcap/br/pkg/storage"
=======
	"go.uber.org/zap"
>>>>>>> b1b93fd5

	"github.com/pingcap/errors"
	"github.com/pingcap/tidb-lightning/lightning/log"
	"github.com/pingcap/tidb-lightning/lightning/worker"
	"golang.org/x/text/encoding/simplifiedchinese"
)

var (
	ErrInsertStatementNotFound = errors.New("insert statement not found")
	errInvalidSchemaEncoding   = errors.New("invalid schema encoding")
)

func decodeCharacterSet(data []byte, characterSet string) ([]byte, error) {
	switch characterSet {
	case "binary":
		// do nothing
	case "auto", "utf8mb4":
		if utf8.Valid(data) {
			break
		}
		if characterSet == "utf8mb4" {
			return nil, errInvalidSchemaEncoding
		}
		// try gb18030 next if the encoding is "auto"
		// if we support too many encodings, consider switching strategy to
		// perform `chardet` first.
		fallthrough
	case "gb18030":
		decoded, err := simplifiedchinese.GB18030.NewDecoder().Bytes(data)
		if err != nil {
			return nil, errors.Trace(err)
		}
		// check for U+FFFD to see if decoding contains errors.
		// https://groups.google.com/d/msg/golang-nuts/pENT3i4zJYk/v2X3yyiICwAJ
		if bytes.ContainsRune(decoded, '\ufffd') {
			return nil, errInvalidSchemaEncoding
		}
		data = decoded
	default:
		return nil, errors.Errorf("Unsupported encoding %s", characterSet)
	}
	return data, nil
}

func ExportStatement(store storage.ExternalStorage, sqlFile fileInfo, characterSet string) ([]byte, error) {
	fd, err := store.Open(context.Background(), sqlFile.Path)
	if err != nil {
		return nil, errors.Trace(err)
	}
	defer fd.Close()

	br := bufio.NewReader(fd)

	data := make([]byte, 0, sqlFile.Size+1)
	buffer := make([]byte, 0, sqlFile.Size+1)
	for {
		line, err := br.ReadString('\n')
		if errors.Cause(err) == io.EOF && len(line) == 0 { // it will return EOF if there is no trailing new line.
			break
		}

		line = strings.TrimSpace(line)
		if len(line) == 0 {
			continue
		}

		buffer = append(buffer, []byte(line)...)
		if buffer[len(buffer)-1] == ';' {
			statement := string(buffer)
			if !(strings.HasPrefix(statement, "/*") && strings.HasSuffix(statement, "*/;")) {
				data = append(data, buffer...)
			}
			buffer = buffer[:0]
		} else {
			buffer = append(buffer, '\n')
		}
	}

	data, err = decodeCharacterSet(data, characterSet)
	if err != nil {
		log.L().Error("cannot decode input file, please convert to target encoding manually",
			zap.String("encoding", characterSet),
			zap.String("Path", sqlFile.Path),
		)
		return nil, errors.Annotatef(err, "failed to decode %s as %s", sqlFile.Path, characterSet)
	}
	return data, nil
}

// ReadSeekCloser = Reader + Seeker + Closer
type ReadSeekCloser interface {
	io.Reader
	io.Seeker
	io.Closer
}

// StringReader is a wrapper around *strings.Reader with an additional Close() method
type StringReader struct{ *strings.Reader }

// NewStringReader constructs a new StringReader
func NewStringReader(s string) StringReader {
	return StringReader{Reader: strings.NewReader(s)}
}

// Close implements io.Closer
func (sr StringReader) Close() error {
	return nil
}

// PooledReader is a throttled reader wrapper, where Read() calls have an upper limit of concurrency
// imposed by the given worker pool.
type PooledReader struct {
	reader    ReadSeekCloser
	ioWorkers *worker.Pool
}

// MakePooledReader constructs a new PooledReader.
func MakePooledReader(reader ReadSeekCloser, ioWorkers *worker.Pool) PooledReader {
	return PooledReader{
		reader:    reader,
		ioWorkers: ioWorkers,
	}
}

// Read implements io.Reader
func (pr PooledReader) Read(p []byte) (n int, err error) {
	w := pr.ioWorkers.Apply()
	defer pr.ioWorkers.Recycle(w)
	return pr.reader.Read(p)
}

// Seek implements io.Seeker
func (pr PooledReader) Seek(offset int64, whence int) (int64, error) {
	w := pr.ioWorkers.Apply()
	defer pr.ioWorkers.Recycle(w)
	return pr.reader.Seek(offset, whence)
}

// Close implements io.Closer
func (pr PooledReader) Close() error {
	return pr.reader.Close()
}

// ReadFull is same as `io.ReadFull(pr)` with less worker recycling
func (pr PooledReader) ReadFull(buf []byte) (n int, err error) {
	w := pr.ioWorkers.Apply()
	defer pr.ioWorkers.Recycle(w)
	return io.ReadFull(pr.reader, buf)
}<|MERGE_RESOLUTION|>--- conflicted
+++ resolved
@@ -21,16 +21,14 @@
 	"strings"
 	"unicode/utf8"
 
-<<<<<<< HEAD
 	"github.com/pingcap/br/pkg/storage"
-=======
 	"go.uber.org/zap"
->>>>>>> b1b93fd5
 
 	"github.com/pingcap/errors"
+	"golang.org/x/text/encoding/simplifiedchinese"
+
 	"github.com/pingcap/tidb-lightning/lightning/log"
 	"github.com/pingcap/tidb-lightning/lightning/worker"
-	"golang.org/x/text/encoding/simplifiedchinese"
 )
 
 var (
@@ -70,8 +68,8 @@
 	return data, nil
 }
 
-func ExportStatement(store storage.ExternalStorage, sqlFile fileInfo, characterSet string) ([]byte, error) {
-	fd, err := store.Open(context.Background(), sqlFile.Path)
+func ExportStatement(store storage.ExternalStorage, sqlFile FileInfo, characterSet string) ([]byte, error) {
+	fd, err := store.Open(context.Background(), sqlFile.FileMeta.Path)
 	if err != nil {
 		return nil, errors.Trace(err)
 	}
@@ -108,9 +106,9 @@
 	if err != nil {
 		log.L().Error("cannot decode input file, please convert to target encoding manually",
 			zap.String("encoding", characterSet),
-			zap.String("Path", sqlFile.Path),
+			zap.String("Path", sqlFile.FileMeta.Path),
 		)
-		return nil, errors.Annotatef(err, "failed to decode %s as %s", sqlFile.Path, characterSet)
+		return nil, errors.Annotatef(err, "failed to decode %s as %s", sqlFile.FileMeta.Path, characterSet)
 	}
 	return data, nil
 }
