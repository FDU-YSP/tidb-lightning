--- conflicted
+++ resolved
@@ -11,7 +11,7 @@
 // See the License for the specific language governing permissions and
 // limitations under the License.
 
-package mydump
+package mydump_test
 
 import (
 	"context"
@@ -23,7 +23,9 @@
 	"github.com/pingcap/br/pkg/storage"
 
 	. "github.com/pingcap/check"
+
 	"github.com/pingcap/tidb-lightning/lightning/config"
+	md "github.com/pingcap/tidb-lightning/lightning/mydump"
 	"github.com/pingcap/tidb-lightning/lightning/worker"
 )
 
@@ -61,24 +63,19 @@
 */
 func (s *testMydumpRegionSuite) TestTableRegion(c *C) {
 	cfg := newConfigWithSourceDir("./examples")
-	loader, _ := NewMyDumpLoader(context.Background(), cfg)
+	loader, _ := md.NewMyDumpLoader(context.Background(), cfg)
 	dbMeta := loader.GetDatabases()[0]
 
 	ioWorkers := worker.NewPool(context.Background(), 1, "io")
 	for _, meta := range dbMeta.Tables {
-		regions, err := MakeTableRegions(context.Background(), meta, 1, cfg, ioWorkers, loader.store)
+		regions, err := md.MakeTableRegions(context.Background(), meta, 1, cfg, ioWorkers, loader.GetStore())
 		c.Assert(err, IsNil)
 
 		table := meta.Name
 		fmt.Printf("[%s] region count ===============> %d\n", table, len(regions))
 		for _, region := range regions {
-<<<<<<< HEAD
-			fname := filepath.Base(region.File)
-			fmt.Printf("[%s] rowID = %5d / rows = %5d / offset = %10d / Size = %10d \n",
-=======
 			fname := filepath.Base(region.FileMeta.Path)
 			fmt.Printf("[%s] rowID = %5d / rows = %5d / offset = %10d / size = %10d \n",
->>>>>>> b1b93fd5
 				fname,
 				region.RowIDMin(),
 				region.Rows(),
@@ -89,10 +86,6 @@
 		// check - region-Size vs file-Size
 		var tolFileSize int64 = 0
 		for _, file := range meta.DataFiles {
-<<<<<<< HEAD
-			c.Assert(err, IsNil)
-=======
->>>>>>> b1b93fd5
 			tolFileSize += file.Size
 		}
 		var tolRegionSize int64 = 0
@@ -130,9 +123,9 @@
 	for i := range dataFileSizes {
 		dataFileSizes[i] = 1.0
 	}
-	filesRegions := make([]*TableRegion, 0, len(dataFileSizes))
+	filesRegions := make([]*md.TableRegion, 0, len(dataFileSizes))
 	for range dataFileSizes {
-		filesRegions = append(filesRegions, new(TableRegion))
+		filesRegions = append(filesRegions, new(md.TableRegion))
 	}
 
 	checkEngineSizes := func(what string, expected map[int32]int) {
@@ -144,13 +137,13 @@
 	}
 
 	// Batch Size > Total Size => Everything in the zero batch.
-	AllocateEngineIDs(filesRegions, dataFileSizes, 1000, 0.5, 1000)
+	md.AllocateEngineIDs(filesRegions, dataFileSizes, 1000, 0.5, 1000)
 	checkEngineSizes("no batching", map[int32]int{
 		0: 700,
 	})
 
 	// Allocate 3 engines.
-	AllocateEngineIDs(filesRegions, dataFileSizes, 200, 0.5, 1000)
+	md.AllocateEngineIDs(filesRegions, dataFileSizes, 200, 0.5, 1000)
 	checkEngineSizes("batch Size = 200", map[int32]int{
 		0: 170,
 		1: 213,
@@ -158,7 +151,7 @@
 	})
 
 	// Allocate 3 engines with an alternative ratio
-	AllocateEngineIDs(filesRegions, dataFileSizes, 200, 0.6, 1000)
+	md.AllocateEngineIDs(filesRegions, dataFileSizes, 200, 0.6, 1000)
 	checkEngineSizes("batch Size = 200, ratio = 0.6", map[int32]int{
 		0: 160,
 		1: 208,
@@ -166,7 +159,7 @@
 	})
 
 	// Allocate 5 engines.
-	AllocateEngineIDs(filesRegions, dataFileSizes, 100, 0.5, 1000)
+	md.AllocateEngineIDs(filesRegions, dataFileSizes, 100, 0.5, 1000)
 	checkEngineSizes("batch Size = 100", map[int32]int{
 		0: 93,
 		1: 105,
@@ -176,7 +169,7 @@
 	})
 
 	// Number of engines > table concurrency
-	AllocateEngineIDs(filesRegions, dataFileSizes, 50, 0.5, 4)
+	md.AllocateEngineIDs(filesRegions, dataFileSizes, 50, 0.5, 4)
 	checkEngineSizes("batch Size = 50, limit table conc = 4", map[int32]int{
 		0:  50,
 		1:  59,
@@ -194,7 +187,7 @@
 	})
 
 	// Zero ratio = Uniform
-	AllocateEngineIDs(filesRegions, dataFileSizes, 100, 0.0, 1000)
+	md.AllocateEngineIDs(filesRegions, dataFileSizes, 100, 0.0, 1000)
 	checkEngineSizes("batch Size = 100, ratio = 0", map[int32]int{
 		0: 100,
 		1: 100,
@@ -207,7 +200,7 @@
 }
 
 func (s *testMydumpRegionSuite) TestSplitLargeFile(c *C) {
-	meta := &MDTableMeta{
+	meta := &md.MDTableMeta{
 		DB:   "csv",
 		Name: "large_csv_file",
 	}
@@ -233,7 +226,7 @@
 		log.Fatal(err)
 	}
 	fileSize := dataFileInfo.Size()
-	fileInfo := FileInfo{FileMeta: SourceFileMeta{Path: filePath, Type: SourceTypeCSV}, Size: fileSize}
+	fileInfo := md.FileInfo{FileMeta: md.SourceFileMeta{Path: filePath, Type: md.SourceTypeCSV}, Size: fileSize}
 	colCnt := int64(3)
 	columns := []string{"a", "b", "c"}
 	for _, tc := range []struct {
@@ -252,15 +245,11 @@
 		cfg.Mydumper.MaxRegionSize = tc.maxRegionSize
 		prevRowIdxMax := int64(0)
 		ioWorker := worker.NewPool(context.Background(), 4, "io")
-<<<<<<< HEAD
 
 		store, err := storage.NewLocalStorage(".")
 		c.Assert(err, IsNil)
 
-		_, regions, _, err := SplitLargeFile(context.Background(), meta, cfg, filePath, fileSize, colCnt, prevRowIdxMax, ioWorker, store)
-=======
-		_, regions, _, err := SplitLargeFile(meta, cfg, fileInfo, colCnt, prevRowIdxMax, ioWorker)
->>>>>>> b1b93fd5
+		_, regions, _, err := md.SplitLargeFile(context.Background(), meta, cfg, fileInfo, colCnt, prevRowIdxMax, ioWorker, store)
 		c.Assert(err, IsNil)
 		c.Assert(len(regions), Equals, tc.chkCnt)
 		for i := range tc.offsets {
