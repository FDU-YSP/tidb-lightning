// Copyright 2019 PingCAP, Inc.
//
// Licensed under the Apache License, Version 2.0 (the "License");
// you may not use this file except in compliance with the License.
// You may obtain a copy of the License at
//
//     http://www.apache.org/licenses/LICENSE-2.0
//
// Unless required by applicable law or agreed to in writing, software
// distributed under the License is distributed on an "AS IS" BASIS,
// See the License for the specific language governing permissions and
// limitations under the License.

package mydump

import (
	"os"
	"path/filepath"
	"sort"

	"github.com/pingcap/errors"
	"github.com/pingcap/tidb-lightning/lightning/common"
	"github.com/pingcap/tidb-lightning/lightning/config"
	"github.com/pingcap/tidb-lightning/lightning/log"
	filter "github.com/pingcap/tidb-tools/pkg/table-filter"
	router "github.com/pingcap/tidb-tools/pkg/table-router"
	"go.uber.org/zap"
)

type MDDatabaseMeta struct {
	Name       string
	SchemaFile string
	Tables     []*MDTableMeta
	charSet    string
}

type MDTableMeta struct {
	DB         string
	Name       string
	SchemaFile string
	DataFiles  []FileInfo
	charSet    string
	TotalSize  int64
}

type SourceFileMeta struct {
	Path        string
	Type        SourceType
	Compression Compression
	SortKey     string
}

func (m *MDTableMeta) GetSchema() string {
	schema, err := ExportStatement(m.SchemaFile, m.charSet)
	if err != nil {
		log.L().Error("failed to extract table schema",
			zap.String("path", m.SchemaFile),
			log.ShortError(err),
		)
		return ""
	}
	return string(schema)
}

/*
	Mydumper File Loader
*/
type MDLoader struct {
	dir        string
	noSchema   bool
	dbs        []*MDDatabaseMeta
	filter     filter.Filter
	router     *router.Table
	fileRouter FileRouter
	charSet    string
}

type mdLoaderSetup struct {
	loader        *MDLoader
	dbSchemas     []FileInfo
	tableSchemas  []FileInfo
	tableDatas    []FileInfo
	dbIndexMap    map[string]int
	tableIndexMap map[filter.Table]int
}

func NewMyDumpLoader(cfg *config.Config) (*MDLoader, error) {
	var r *router.Table
	var err error

	if len(cfg.Routes) > 0 && len(cfg.Mydumper.FileRouters) > 0 {
		return nil, errors.New("table route is deprecated, can't config both [routes] and [mydumper.files]")
	}

	if len(cfg.Routes) > 0 {
		r, err = router.NewTableRouter(cfg.Mydumper.CaseSensitive, cfg.Routes)
		if err != nil {
			return nil, errors.Trace(err)
		}
	}

	// use the legacy black-white-list if defined. otherwise use the new filter.
	var f filter.Filter
	if cfg.HasLegacyBlackWhiteList() {
		f, err = filter.ParseMySQLReplicationRules(&cfg.BWList)
	} else {
		f, err = filter.Parse(cfg.Mydumper.Filter)
	}
	if err != nil {
		return nil, err
	}
	if !cfg.Mydumper.CaseSensitive {
		f = filter.CaseInsensitive(f)
	}

	fileRouteRules := cfg.Mydumper.FileRouters
	if cfg.Mydumper.DefaultFileRules {
		fileRouteRules = append(fileRouteRules, defaultFileRouteRules...)
	}
<<<<<<< HEAD
	if len(fileRouteRules) == 0 {
		return nil, errors.New("not file route rules. You may set 'mydumper.default-route-rules' to true or add 'mydumper.files' configs")
	}
=======
>>>>>>> daa94d07

	fileRouter, err := NewFileRouter(fileRouteRules)
	if err != nil {
		return nil, err
	}

	mdl := &MDLoader{
		dir:        cfg.Mydumper.SourceDir,
		noSchema:   cfg.Mydumper.NoSchema,
		filter:     f,
		router:     r,
		charSet:    cfg.Mydumper.CharacterSet,
		fileRouter: fileRouter,
	}

	setup := mdLoaderSetup{
		loader:        mdl,
		dbIndexMap:    make(map[string]int),
		tableIndexMap: make(map[filter.Table]int),
	}

	if err := setup.setup(mdl.dir); err != nil {
		return nil, errors.Trace(err)
	}

	return mdl, nil
}

type fileType int

const (
	fileTypeDatabaseSchema fileType = iota
	fileTypeTableSchema
	fileTypeTableData
)

func (ftype fileType) String() string {
	switch ftype {
	case fileTypeDatabaseSchema:
		return "database schema"
	case fileTypeTableSchema:
		return "table schema"
	case fileTypeTableData:
		return "table data"
	default:
		return "(unknown)"
	}
}

type FileInfo struct {
	TableName filter.Table
	FileMeta  SourceFileMeta
	Size      int64
}

// setup the `s.loader.dbs` slice by scanning all *.sql files inside `dir`.
//
// The database and tables are inserted in a consistent order, so creating an
// MDLoader twice with the same data source is going to produce the same array,
// even after killing Lightning.
//
// This is achieved by using `filepath.Walk` internally which guarantees the
// files are visited in lexicographical order (note that this does not mean the
// databases and tables in the end are ordered lexicographically since they may
// be stored in different subdirectories).
//
// Will sort tables by table size, this means that the big table is imported
// at the latest, which to avoid large table take a long time to import and block
// small table to release index worker.
func (s *mdLoaderSetup) setup(dir string) error {
	/*
		Mydumper file names format
			db    —— {db}-schema-create.sql
			table —— {db}.{table}-schema.sql
			sql   —— {db}.{table}.{part}.sql / {db}.{table}.sql
	*/
	if !common.IsDirExists(dir) {
		return errors.Errorf("%s: mydumper dir does not exist", dir)
	}

	if err := s.listFiles(dir); err != nil {
		return errors.Annotate(err, "list file failed")
	}
	if err := s.route(); err != nil {
		return errors.Trace(err)
	}

	if !s.loader.noSchema {
		// setup database schema
		if len(s.dbSchemas) == 0 {
			return errors.New("missing {schema}-schema-create.sql")
		}
		for _, fileInfo := range s.dbSchemas {
			if _, dbExists := s.insertDB(fileInfo.TableName.Schema, fileInfo.FileMeta.Path); dbExists && s.loader.router == nil {
				return errors.Errorf("invalid database schema file, duplicated item - %s", fileInfo.FileMeta.Path)
			}
		}

		// setup table schema
		for _, fileInfo := range s.tableSchemas {
			_, dbExists, tableExists := s.insertTable(fileInfo.TableName, fileInfo.FileMeta.Path)
			if !dbExists {
				return errors.Errorf("invalid table schema file, cannot find db '%s' - %s", fileInfo.TableName.Schema, fileInfo.FileMeta.Path)
			} else if tableExists && s.loader.router == nil {
				return errors.Errorf("invalid table schema file, duplicated item - %s", fileInfo.FileMeta.Path)
			}
		}
	}

	// Sql file for restore data
	for _, fileInfo := range s.tableDatas {
		tableMeta, dbExists, tableExists := s.insertTable(fileInfo.TableName, "")
		if !s.loader.noSchema {
			if !dbExists {
				return errors.Errorf("invalid data file, miss host db '%s' - %s", fileInfo.TableName.Schema, fileInfo.FileMeta.Path)
			} else if !tableExists {
				return errors.Errorf("invalid data file, miss host table '%s' - %s", fileInfo.TableName.Name, fileInfo.FileMeta.Path)
			}
		}
		tableMeta.DataFiles = append(tableMeta.DataFiles, fileInfo)
		tableMeta.TotalSize += fileInfo.Size
	}

	for _, dbMeta := range s.loader.dbs {
		// Put the small table in the front of the slice which can avoid large table
		// take a long time to import and block small table to release index worker.
		sort.SliceStable(dbMeta.Tables, func(i, j int) bool {
			return dbMeta.Tables[i].TotalSize < dbMeta.Tables[j].TotalSize
		})

		// sort each table source files by sort-key
		for _, tbMeta := range dbMeta.Tables {
			dataFiles := tbMeta.DataFiles
			sort.SliceStable(dataFiles, func(i, j int) bool {
				return dataFiles[i].FileMeta.SortKey < dataFiles[j].FileMeta.SortKey
			})
		}
	}

	return nil
}

func (s *mdLoaderSetup) listFiles(dir string) error {
	fr := s.loader.fileRouter
	// `filepath.Walk` yields the paths in a deterministic (lexicographical) order,
	// meaning the file and chunk orders will be the same everytime it is called
	// (as long as the source is immutable).
	err := filepath.Walk(dir, func(path string, f os.FileInfo, err error) error {
		if err != nil {
			return errors.Trace(err)
		}

		if f == nil || f.IsDir() {
			return nil
		}

		logger := log.With(zap.String("path", path))

<<<<<<< HEAD
		res := fr.Route(path)
=======
		res, err := fr.Route(path)
		if err != nil {
			return errors.Annotatef(err, "apply file routing on file '%s' failed", path)
		}
>>>>>>> daa94d07
		if res == nil {
			logger.Info("[loader] file is filtered by file router")
			return nil
		}

		info := FileInfo{
			TableName: filter.Table{Schema: res.Schema, Name: res.Name},
			FileMeta:  SourceFileMeta{Path: path, Type: res.Type, Compression: res.Compression, SortKey: res.Key},
			Size:      f.Size(),
		}

		if s.loader.shouldSkip(&info.TableName) {
			logger.Debug("[filter] ignoring table file")

			return nil
		}

		switch res.Type {
		case SourceTypeSchemaSchema:
			s.dbSchemas = append(s.dbSchemas, info)
		case SourceTypeTableSchema:
			s.tableSchemas = append(s.tableSchemas, info)
<<<<<<< HEAD
		case SourceTypeSQL, SourceTypeCSV, SourceTypeParquet:
=======
		case SourceTypeSQL, SourceTypeCSV:
>>>>>>> daa94d07
			s.tableDatas = append(s.tableDatas, info)
		}

		logger.Info("file route result", zap.String("schema", res.Schema),
			zap.String("table", res.Name), zap.Stringer("type", res.Type))

		return nil
	})

	return errors.Trace(err)
}

func (l *MDLoader) shouldSkip(table *filter.Table) bool {
	if len(table.Name) == 0 {
		return !l.filter.MatchSchema(table.Schema)
	}
	return !l.filter.MatchTable(table.Schema, table.Name)
}

func (s *mdLoaderSetup) route() error {
	r := s.loader.router
	if r == nil {
		return nil
	}

	type dbInfo struct {
		fileMeta SourceFileMeta
		count    int
	}

	knownDBNames := make(map[string]dbInfo)
	for _, info := range s.dbSchemas {
		knownDBNames[info.TableName.Schema] = dbInfo{
			fileMeta: info.FileMeta,
			count:    1,
		}
	}
	for _, info := range s.tableSchemas {
		dbInfo := knownDBNames[info.TableName.Schema]
		dbInfo.count++
		knownDBNames[info.TableName.Schema] = dbInfo
	}

	run := func(arr []FileInfo) error {
		for i, info := range arr {
			dbName, tableName, err := r.Route(info.TableName.Schema, info.TableName.Name)
			if err != nil {
				return errors.Trace(err)
			}
			if dbName != info.TableName.Schema {
				oldInfo := knownDBNames[info.TableName.Schema]
				oldInfo.count--
				knownDBNames[info.TableName.Schema] = oldInfo

				newInfo, ok := knownDBNames[dbName]
				newInfo.count++
				if !ok {
					newInfo.fileMeta = oldInfo.fileMeta
					s.dbSchemas = append(s.dbSchemas, FileInfo{
						TableName: filter.Table{Schema: dbName},
						FileMeta:  oldInfo.fileMeta,
					})
				}
				knownDBNames[dbName] = newInfo
			}
			arr[i].TableName = filter.Table{Schema: dbName, Name: tableName}
		}
		return nil
	}

	if err := run(s.tableSchemas); err != nil {
		return errors.Trace(err)
	}
	if err := run(s.tableDatas); err != nil {
		return errors.Trace(err)
	}

	// remove all schemas which has been entirely routed away
	// https://github.com/golang/go/wiki/SliceTricks#filtering-without-allocating
	remainingSchemas := s.dbSchemas[:0]
	for _, info := range s.dbSchemas {
		if knownDBNames[info.TableName.Schema].count > 0 {
			remainingSchemas = append(remainingSchemas, info)
		}
	}
	s.dbSchemas = remainingSchemas

	return nil
}

func (s *mdLoaderSetup) insertDB(dbName string, path string) (*MDDatabaseMeta, bool) {
	dbIndex, ok := s.dbIndexMap[dbName]
	if ok {
		return s.loader.dbs[dbIndex], true
	} else {
		s.dbIndexMap[dbName] = len(s.loader.dbs)
		ptr := &MDDatabaseMeta{
			Name:       dbName,
			SchemaFile: path,
			charSet:    s.loader.charSet,
		}
		s.loader.dbs = append(s.loader.dbs, ptr)
		return ptr, false
	}
}

func (s *mdLoaderSetup) insertTable(tableName filter.Table, path string) (*MDTableMeta, bool, bool) {
	dbMeta, dbExists := s.insertDB(tableName.Schema, "")
	tableIndex, ok := s.tableIndexMap[tableName]
	if ok {
		return dbMeta.Tables[tableIndex], dbExists, true
	} else {
		s.tableIndexMap[tableName] = len(dbMeta.Tables)
		ptr := &MDTableMeta{
			DB:         tableName.Schema,
			Name:       tableName.Name,
			SchemaFile: path,
			DataFiles:  make([]FileInfo, 0, 16),
			charSet:    s.loader.charSet,
		}
		dbMeta.Tables = append(dbMeta.Tables, ptr)
		return ptr, dbExists, false
	}
}

func (l *MDLoader) GetDatabases() []*MDDatabaseMeta {
	return l.dbs
}<|MERGE_RESOLUTION|>--- conflicted
+++ resolved
@@ -117,12 +117,6 @@
 	if cfg.Mydumper.DefaultFileRules {
 		fileRouteRules = append(fileRouteRules, defaultFileRouteRules...)
 	}
-<<<<<<< HEAD
-	if len(fileRouteRules) == 0 {
-		return nil, errors.New("not file route rules. You may set 'mydumper.default-route-rules' to true or add 'mydumper.files' configs")
-	}
-=======
->>>>>>> daa94d07
 
 	fileRouter, err := NewFileRouter(fileRouteRules)
 	if err != nil {
@@ -281,14 +275,10 @@
 
 		logger := log.With(zap.String("path", path))
 
-<<<<<<< HEAD
-		res := fr.Route(path)
-=======
 		res, err := fr.Route(path)
 		if err != nil {
 			return errors.Annotatef(err, "apply file routing on file '%s' failed", path)
 		}
->>>>>>> daa94d07
 		if res == nil {
 			logger.Info("[loader] file is filtered by file router")
 			return nil
@@ -311,11 +301,7 @@
 			s.dbSchemas = append(s.dbSchemas, info)
 		case SourceTypeTableSchema:
 			s.tableSchemas = append(s.tableSchemas, info)
-<<<<<<< HEAD
 		case SourceTypeSQL, SourceTypeCSV, SourceTypeParquet:
-=======
-		case SourceTypeSQL, SourceTypeCSV:
->>>>>>> daa94d07
 			s.tableDatas = append(s.tableDatas, info)
 		}
 
