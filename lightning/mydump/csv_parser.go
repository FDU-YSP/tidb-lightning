// Copyright 2020 PingCAP, Inc.
//
// Licensed under the Apache License, Version 2.0 (the "License");
// you may not use this file except in compliance with the License.
// You may obtain a copy of the License at
//
//     http://www.apache.org/licenses/LICENSE-2.0
//
// Unless required by applicable law or agreed to in writing, software
// distributed under the License is distributed on an "AS IS" BASIS,
// See the License for the specific language governing permissions and
// limitations under the License.

package mydump

import (
	"bytes"
	"io"
	"strings"
	"unicode"

	"github.com/pingcap/errors"
	"github.com/pingcap/tidb-lightning/lightning/config"
	"github.com/pingcap/tidb-lightning/lightning/worker"
	"github.com/pingcap/tidb/types"
)

var (
	errUnterminatedQuotedField = errors.NewNoStackError("syntax error: unterminated quoted field")
	errDanglingBackslash       = errors.NewNoStackError("syntax error: no character after backslash")
	errUnexpectedQuoteField    = errors.NewNoStackError("syntax error: cannot have consecutive fields without separator")
)

// CSVParser is basically a copy of encoding/csv, but special-cased for MySQL-like input.
type CSVParser struct {
	blockParser
	cfg       *config.CSVConfig
	escFlavor backslashEscapeFlavor

	comma            byte
	quote            byte
	quoteIndexFunc   func([]byte) int
	unquoteIndexFunc func([]byte) int

	// recordBuffer holds the unescaped fields, one after another.
	// The fields can be accessed by using the indexes in fieldIndexes.
	// E.g., For the row `a,"b","c""d",e`, recordBuffer will contain `abc"de`
	// and fieldIndexes will contain the indexes [1, 2, 5, 6].
	recordBuffer []byte

	// fieldIndexes is an index of fields inside recordBuffer.
	// The i'th field ends at offset fieldIndexes[i] in recordBuffer.
	fieldIndexes []int

	lastRecord []string

	// if set to true, csv parser will treat the first non-empty line as header line
	shouldParseHeader bool
}

func NewCSVParser(
	cfg *config.CSVConfig,
	reader ReadSeekCloser,
	blockBufSize int64,
	ioWorkers *worker.Pool,
	shouldParseHeader bool,
) *CSVParser {
	quote := byte(0)
	if len(cfg.Delimiter) > 0 {
		quote = cfg.Delimiter[0]
	}

	escFlavor := backslashEscapeFlavorNone
	quoteStopSet := cfg.Delimiter
	unquoteStopSet := "\r\n" + cfg.Separator + cfg.Delimiter
	if cfg.BackslashEscape {
		escFlavor = backslashEscapeFlavorMySQL
		quoteStopSet += `\`
		unquoteStopSet += `\`
		// we need special treatment of the NULL value \N, used by MySQL.
		if !cfg.NotNull && cfg.Null == `\N` {
			escFlavor = backslashEscapeFlavorMySQLWithNull
		}
	}

	return &CSVParser{
		blockParser:       makeBlockParser(reader, blockBufSize, ioWorkers),
		cfg:               cfg,
		comma:             cfg.Separator[0],
		quote:             quote,
		escFlavor:         escFlavor,
		quoteIndexFunc:    makeBytesIndexFunc(quoteStopSet),
		unquoteIndexFunc:  makeBytesIndexFunc(unquoteStopSet),
		shouldParseHeader: shouldParseHeader,
	}
}

func makeBytesIndexFunc(chars string) func([]byte) int {
	// chars are guaranteed to be ascii str, so this call will always success
	as, _ := makeASCIISet(chars)
	return func(s []byte) int {
		return IndexAnyAscii(s, &as)
	}
}

func (parser *CSVParser) unescapeString(input string) (unescaped string, isNull bool) {
	if parser.escFlavor == backslashEscapeFlavorMySQLWithNull && input == `\N` {
		return input, true
	}
	unescaped = unescape(input, "", parser.escFlavor)
	isNull = parser.escFlavor != backslashEscapeFlavorMySQLWithNull &&
		!parser.cfg.NotNull &&
		unescaped == parser.cfg.Null
	return
}

func (parser *CSVParser) readByte() (byte, error) {
	if len(parser.buf) == 0 {
		if err := parser.readBlock(); err != nil {
			return 0, err
		}
	}
	if len(parser.buf) == 0 {
		return 0, io.EOF
	}
	b := parser.buf[0]
	parser.buf = parser.buf[1:]
	parser.pos++
	return b, nil
}

func (parser *CSVParser) peekByte() (byte, error) {
	if len(parser.buf) == 0 {
		if err := parser.readBlock(); err != nil {
			return 0, err
		}
	}
	if len(parser.buf) == 0 {
		return 0, io.EOF
	}
	return parser.buf[0], nil
}

func (parser *CSVParser) skipByte() {
	parser.buf = parser.buf[1:]
	parser.pos++
}

// readUntil reads the buffer until any character from the `chars` set is found.
// that character is excluded from the final buffer.
func (parser *CSVParser) readUntil(findIndexFunc func([]byte) int) ([]byte, byte, error) {
	index := findIndexFunc(parser.buf)
	if index >= 0 {
		ret := parser.buf[:index]
		parser.buf = parser.buf[index:]
		parser.pos += int64(index)
		return ret, parser.buf[0], nil
	}

	// not found in parser.buf, need allocate and loop.
	var buf []byte
	for {
		buf = append(buf, parser.buf...)
		parser.buf = nil
		if err := parser.readBlock(); err != nil || len(parser.buf) == 0 {
			if err == nil {
				err = io.EOF
			}
			parser.pos += int64(len(buf))
			return buf, 0, errors.Trace(err)
		}
		index := findIndexFunc(parser.buf)
		if index >= 0 {
			buf = append(buf, parser.buf[:index]...)
			parser.buf = parser.buf[index:]
			parser.pos += int64(len(buf))
			return buf, parser.buf[0], nil
		}
	}
}

func (parser *CSVParser) readRecord(dst []string) ([]string, error) {
	parser.recordBuffer = parser.recordBuffer[:0]
	parser.fieldIndexes = parser.fieldIndexes[:0]

	isEmptyLine := true
	whitespaceLine := true
outside:
	for {
		firstByte, err := parser.readByte()
		if err != nil {
			if isEmptyLine || errors.Cause(err) != io.EOF {
				return nil, err
			}
			// treat EOF as the same as trailing \n.
			firstByte = '\n'
		}

		switch firstByte {
		case parser.comma:
			parser.fieldIndexes = append(parser.fieldIndexes, len(parser.recordBuffer))
			whitespaceLine = false
		case parser.quote:
			if err := parser.readQuotedField(); err != nil {
				return nil, err
			}
			whitespaceLine = false

		case '\r', '\n':
			// new line = end of record (ignore empty lines)
			if isEmptyLine {
				continue
			}
			// skip lines only contain whitespaces
			if err == nil && whitespaceLine && len(bytes.TrimFunc(parser.recordBuffer, unicode.IsSpace)) == 0 {
				parser.recordBuffer = parser.recordBuffer[:0]
				continue
			}
			parser.fieldIndexes = append(parser.fieldIndexes, len(parser.recordBuffer))
			break outside

		default:
			if firstByte == '\\' && parser.escFlavor != backslashEscapeFlavorNone {
				if err := parser.readByteForBackslashEscape(); err != nil {
					return nil, err
				}
			} else {
				parser.recordBuffer = append(parser.recordBuffer, firstByte)
			}
			if err := parser.readUnquoteField(); err != nil {
				return nil, err
			}
		}
		isEmptyLine = false
	}

	// Create a single string and create slices out of it.
	// This pins the memory of the fields together, but allocates once.
	str := string(parser.recordBuffer) // Convert to string once to batch allocations
	dst = dst[:0]
	if cap(dst) < len(parser.fieldIndexes) {
		dst = make([]string, len(parser.fieldIndexes))
	}
	dst = dst[:len(parser.fieldIndexes)]
	var preIdx int
	for i, idx := range parser.fieldIndexes {
		dst[i] = str[preIdx:idx]
		preIdx = idx
	}

	// Check or update the expected fields per record.
	return dst, nil
}

func (parser *CSVParser) readByteForBackslashEscape() error {
	b, err := parser.readByte()
	err = parser.replaceEOF(err, errDanglingBackslash)
	if err != nil {
		return err
	}
	parser.recordBuffer = append(parser.recordBuffer, '\\', b)
	return nil
}

func (parser *CSVParser) readQuotedField() error {
	for {
		content, terminator, err := parser.readUntil(parser.quoteIndexFunc)
		err = parser.replaceEOF(err, errUnterminatedQuotedField)
		if err != nil {
			return err
		}
		parser.recordBuffer = append(parser.recordBuffer, content...)
		parser.skipByte()
		switch terminator {
		case parser.quote:
			// encountered '"' -> continue if we're seeing '""'.
			b, err := parser.peekByte()
			err = parser.replaceEOF(err, nil)
			if err != nil {
				return err
			}
			switch b {
			case parser.quote:
				// consume the double quotation mark and continue
				parser.skipByte()
				parser.recordBuffer = append(parser.recordBuffer, '"')
			case '\r', '\n', parser.comma, 0:
				// end the field if the next is a separator
				return nil
			default:
				// in all other cases, we've got a syntax error.
				parser.logSyntaxError()
				return errors.AddStack(errUnexpectedQuoteField)
			}
		case '\\':
			if err := parser.readByteForBackslashEscape(); err != nil {
				return err
			}
		}
	}
}

func (parser *CSVParser) readUnquoteField() error {
	for {
		content, terminator, err := parser.readUntil(parser.unquoteIndexFunc)
		parser.recordBuffer = append(parser.recordBuffer, content...)
		err = parser.replaceEOF(err, nil)
		if err != nil {
			return err
		}

		switch terminator {
		case '\r', '\n', parser.comma, 0:
			return nil
		case parser.quote:
			parser.logSyntaxError()
			return errors.AddStack(errUnexpectedQuoteField)
		case '\\':
			parser.skipByte()
			if err := parser.readByteForBackslashEscape(); err != nil {
				return err
			}
		}
	}
}

func (parser *CSVParser) replaceEOF(err error, replaced error) error {
	if err == nil || errors.Cause(err) != io.EOF {
		return err
	}
	if replaced != nil {
		parser.logSyntaxError()
		replaced = errors.AddStack(replaced)
	}
	return replaced
}

// ReadRow reads a row from the datafile.
func (parser *CSVParser) ReadRow() error {
	row := &parser.lastRow
	row.RowID++

	// skip the header first
<<<<<<< HEAD
	if parser.pos == 0 && parser.cfg.Header {
		if err := parser.ReadColumns(); err != nil {
			return err
=======
	if parser.shouldParseHeader {
		columns, err := parser.readRecord(nil)
		if err != nil {
			return errors.Trace(err)
		}
		parser.columns = make([]string, 0, len(columns))
		for _, colName := range columns {
			colName, _ = parser.unescapeString(colName)
			parser.columns = append(parser.columns, strings.ToLower(colName))
>>>>>>> d1024a25
		}
		parser.shouldParseHeader = false
	}

	records, err := parser.readRecord(parser.lastRecord)
	if err != nil {
		return errors.Trace(err)
	}
	parser.lastRecord = records
	// remove trailing empty values
	if parser.cfg.TrimLastSep {
		var i int
		for i = len(records); i > 0 && len(records[i-1]) == 0; i-- {
		}
		records = records[:i]
	}

	row.Row = parser.acquireDatumSlice()
	if cap(row.Row) >= len(records) {
		row.Row = row.Row[:len(records)]
	} else {
		row.Row = make([]types.Datum, len(records))
	}
	for i, record := range records {
		unescaped, isNull := parser.unescapeString(record)
		if isNull {
			row.Row[i].SetNull()
		} else {
			row.Row[i].SetString(unescaped, "utf8mb4_bin")
		}
	}

	return nil
}

func (parser *CSVParser) ReadColumns() error {
	columns, err := parser.readRecord(nil)
	if err != nil {
		return errors.Trace(err)
	}
	parser.columns = make([]string, 0, len(columns))
	for _, colName := range columns {
		colName, _ = parser.unescapeString(colName)
		parser.columns = append(parser.columns, strings.ToLower(colName))
	}
	return nil
}

var newLineAsciiSet, _ = makeASCIISet("\r\n")

func indexOfNewLine(b []byte) int {
	return IndexAnyAscii(b, &newLineAsciiSet)
}
func (parser *CSVParser) ReadUntilTokNewLine() (int64, error) {
	_, _, err := parser.readUntil(indexOfNewLine)
	if err != nil {
		return 0, err
	}
	parser.skipByte()
	return parser.pos, nil
}<|MERGE_RESOLUTION|>--- conflicted
+++ resolved
@@ -341,21 +341,10 @@
 	row.RowID++
 
 	// skip the header first
-<<<<<<< HEAD
-	if parser.pos == 0 && parser.cfg.Header {
-		if err := parser.ReadColumns(); err != nil {
-			return err
-=======
 	if parser.shouldParseHeader {
-		columns, err := parser.readRecord(nil)
+		err := parser.ReadColumns()
 		if err != nil {
 			return errors.Trace(err)
-		}
-		parser.columns = make([]string, 0, len(columns))
-		for _, colName := range columns {
-			colName, _ = parser.unescapeString(colName)
-			parser.columns = append(parser.columns, strings.ToLower(colName))
->>>>>>> d1024a25
 		}
 		parser.shouldParseHeader = false
 	}
