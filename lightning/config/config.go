// Copyright 2019 PingCAP, Inc.
//
// Licensed under the Apache License, Version 2.0 (the "License");
// you may not use this file except in compliance with the License.
// You may obtain a copy of the License at
//
//     http://www.apache.org/licenses/LICENSE-2.0
//
// Unless required by applicable law or agreed to in writing, software
// distributed under the License is distributed on an "AS IS" BASIS,
// See the License for the specific language governing permissions and
// limitations under the License.

package config

import (
	"encoding/json"
	"fmt"
	"net"
	"runtime"
	"strconv"
	"strings"
	"time"

	"github.com/BurntSushi/toml"
	gomysql "github.com/go-sql-driver/mysql"
	"github.com/pingcap/errors"
	"github.com/pingcap/parser/mysql"
	"github.com/pingcap/tidb-lightning/lightning/common"
	"github.com/pingcap/tidb-lightning/lightning/log"
	filter "github.com/pingcap/tidb-tools/pkg/table-filter"
	router "github.com/pingcap/tidb-tools/pkg/table-router"
	tidbcfg "github.com/pingcap/tidb/config"
	"go.uber.org/zap"
)

const (
	// ImportMode defines mode of import for tikv.
	ImportMode = "import"
	// NormalMode defines mode of normal for tikv.
	NormalMode = "normal"

	// BackendTiDB is a constant for choosing the "TiDB" backend in the configuration.
	BackendTiDB = "tidb"
	// BackendImporter is a constant for choosing the "Importer" backend in the configuration.
	BackendImporter = "importer"
	// BackendLocal is a constant for choosing the "Local" backup in the configuration.
	// In this mode, we write & sort kv pairs with local storage and directly write them to tikv.
	BackendLocal = "local"

	// CheckpointDriverMySQL is a constant for choosing the "MySQL" checkpoint driver in the configuration.
	CheckpointDriverMySQL = "mysql"
	// CheckpointDriverFile is a constant for choosing the "File" checkpoint driver in the configuration.
	CheckpointDriverFile = "file"

	// ReplaceOnDup indicates using REPLACE INTO to insert data
	ReplaceOnDup = "replace"
	// IgnoreOnDup indicates using INSERT IGNORE INTO to insert data
	IgnoreOnDup = "ignore"
	// ErrorOnDup indicates using INSERT INTO to insert data, which would violate PK or UNIQUE constraint
	ErrorOnDup = "error"
)

var defaultConfigPaths = []string{"tidb-lightning.toml", "conf/tidb-lightning.toml"}

type DBStore struct {
	Host       string    `toml:"host" json:"host"`
	Port       int       `toml:"port" json:"port"`
	User       string    `toml:"user" json:"user"`
	Psw        string    `toml:"password" json:"-"`
	StatusPort int       `toml:"status-port" json:"status-port"`
	PdAddr     string    `toml:"pd-addr" json:"pd-addr"`
	StrSQLMode string    `toml:"sql-mode" json:"sql-mode"`
	TLS        string    `toml:"tls" json:"tls"`
	Security   *Security `toml:"security" json:"security"`

	SQLMode          mysql.SQLMode `toml:"-" json:"-"`
	MaxAllowedPacket uint64        `toml:"max-allowed-packet" json:"max-allowed-packet"`

	DistSQLScanConcurrency     int `toml:"distsql-scan-concurrency" json:"distsql-scan-concurrency"`
	BuildStatsConcurrency      int `toml:"build-stats-concurrency" json:"build-stats-concurrency"`
	IndexSerialScanConcurrency int `toml:"index-serial-scan-concurrency" json:"index-serial-scan-concurrency"`
	ChecksumTableConcurrency   int `toml:"checksum-table-concurrency" json:"checksum-table-concurrency"`
}

type Config struct {
	TaskID int64 `toml:"-" json:"id"`

	App  Lightning `toml:"lightning" json:"lightning"`
	TiDB DBStore   `toml:"tidb" json:"tidb"`

	Checkpoint   Checkpoint          `toml:"checkpoint" json:"checkpoint"`
	Mydumper     MydumperRuntime     `toml:"mydumper" json:"mydumper"`
	TikvImporter TikvImporter        `toml:"tikv-importer" json:"tikv-importer"`
	PostRestore  PostRestore         `toml:"post-restore" json:"post-restore"`
	Cron         Cron                `toml:"cron" json:"cron"`
	Routes       []*router.TableRule `toml:"routes" json:"routes"`
	Security     Security            `toml:"security" json:"security"`

	BWList filter.MySQLReplicationRules `toml:"black-white-list" json:"black-white-list"`
}

func (c *Config) String() string {
	bytes, err := json.Marshal(c)
	if err != nil {
		log.L().Error("marshal config to json error", log.ShortError(err))
	}
	return string(bytes)
}

func (c *Config) ToTLS() (*common.TLS, error) {
	hostPort := net.JoinHostPort(c.TiDB.Host, strconv.Itoa(c.TiDB.StatusPort))
	return common.NewTLS(c.Security.CAPath, c.Security.CertPath, c.Security.KeyPath, hostPort)
}

type Lightning struct {
	TableConcurrency  int  `toml:"table-concurrency" json:"table-concurrency"`
	IndexConcurrency  int  `toml:"index-concurrency" json:"index-concurrency"`
	RegionConcurrency int  `toml:"region-concurrency" json:"region-concurrency"`
	IOConcurrency     int  `toml:"io-concurrency" json:"io-concurrency"`
	CheckRequirements bool `toml:"check-requirements" json:"check-requirements"`
}

// PostRestore has some options which will be executed after kv restored.
type PostRestore struct {
	Level1Compact bool `toml:"level-1-compact" json:"level-1-compact"`
	Compact       bool `toml:"compact" json:"compact"`
	Checksum      bool `toml:"checksum" json:"checksum"`
	Analyze       bool `toml:"analyze" json:"analyze"`
}

type CSVConfig struct {
	Separator       string `toml:"separator" json:"separator"`
	Delimiter       string `toml:"delimiter" json:"delimiter"`
	Header          bool   `toml:"header" json:"header"`
	TrimLastSep     bool   `toml:"trim-last-separator" json:"trim-last-separator"`
	NotNull         bool   `toml:"not-null" json:"not-null"`
	Null            string `toml:"null" json:"null"`
	BackslashEscape bool   `toml:"backslash-escape" json:"backslash-escape"`
}

type MydumperRuntime struct {
	ReadBlockSize    int64     `toml:"read-block-size" json:"read-block-size"`
	BatchSize        int64     `toml:"batch-size" json:"batch-size"`
	BatchImportRatio float64   `toml:"batch-import-ratio" json:"batch-import-ratio"`
	SourceDir        string    `toml:"data-source-dir" json:"data-source-dir"`
	NoSchema         bool      `toml:"no-schema" json:"no-schema"`
	CharacterSet     string    `toml:"character-set" json:"character-set"`
	CSV              CSVConfig `toml:"csv" json:"csv"`
	CaseSensitive    bool      `toml:"case-sensitive" json:"case-sensitive"`
	StrictFormat     bool      `toml:"strict-format" json:"strict-format"`
	MaxRegionSize    int64     `toml:"max-region-size" json:"max-region-size"`
	Filter           []string  `toml:"filter" json:"filter"`
}

type TikvImporter struct {
	Addr             string `toml:"addr" json:"addr"`
	Backend          string `toml:"backend" json:"backend"`
	OnDuplicate      string `toml:"on-duplicate" json:"on-duplicate"`
	MaxKVPairs       int    `toml:"max-kv-pairs" json:"max-kv-pairs"`
	SendKVPairs      int    `toml:"send-kv-pairs" json:"send-kv-pairs"`
	RegionSplitSize  int64  `toml:"region-split-size" json:"region-split-size"`
	SortedKVDir      string `toml:"sorted-kv-dir" json:"sorted-kv-dir"`
	RangeConcurrency int    `toml:"range-concurrency" json:"range-concurrency"`
}

type Checkpoint struct {
	Enable           bool   `toml:"enable" json:"enable"`
	Schema           string `toml:"schema" json:"schema"`
	DSN              string `toml:"dsn" json:"-"` // DSN may contain password, don't expose this to JSON.
	Driver           string `toml:"driver" json:"driver"`
	KeepAfterSuccess bool   `toml:"keep-after-success" json:"keep-after-success"`
}

type Cron struct {
	SwitchMode  Duration `toml:"switch-mode" json:"switch-mode"`
	LogProgress Duration `toml:"log-progress" json:"log-progress"`
}

type Security struct {
	CAPath   string `toml:"ca-path" json:"ca-path"`
	CertPath string `toml:"cert-path" json:"cert-path"`
	KeyPath  string `toml:"key-path" json:"key-path"`
}

// RegistersMySQL registers (or deregisters) the TLS config with name "cluster"
// for use in `sql.Open()`. This method is goroutine-safe.
func (sec *Security) RegisterMySQL() error {
	if sec == nil {
		return nil
	}
	tlsConfig, err := common.ToTLSConfig(sec.CAPath, sec.CertPath, sec.KeyPath)
	switch {
	case err != nil:
		return err
	case tlsConfig != nil:
		// error happens only when the key coincides with the built-in names.
		_ = gomysql.RegisterTLSConfig("cluster", tlsConfig)
	default:
		gomysql.DeregisterTLSConfig("cluster")
	}
	return nil
}

// A duration which can be deserialized from a TOML string.
// Implemented as https://github.com/BurntSushi/toml#using-the-encodingtextunmarshaler-interface
type Duration struct {
	time.Duration
}

func (d *Duration) UnmarshalText(text []byte) error {
	var err error
	d.Duration, err = time.ParseDuration(string(text))
	return err
}

func (d *Duration) MarshalJSON() ([]byte, error) {
	return []byte(fmt.Sprintf(`"%s"`, d.Duration)), nil
}

func NewConfig() *Config {
	return &Config{
		App: Lightning{
			RegionConcurrency: runtime.NumCPU(),
			TableConcurrency:  0,
			IndexConcurrency:  0,
			IOConcurrency:     5,
			CheckRequirements: true,
		},
		Checkpoint: Checkpoint{
			Enable: true,
		},
		TiDB: DBStore{
			Host:                       "127.0.0.1",
			User:                       "root",
			StatusPort:                 10080,
			StrSQLMode:                 "ONLY_FULL_GROUP_BY,NO_AUTO_CREATE_USER",
			MaxAllowedPacket:           defaultMaxAllowedPacket,
			BuildStatsConcurrency:      20,
			DistSQLScanConcurrency:     100,
			IndexSerialScanConcurrency: 20,
			ChecksumTableConcurrency:   16,
		},
		Cron: Cron{
			SwitchMode:  Duration{Duration: 5 * time.Minute},
			LogProgress: Duration{Duration: 5 * time.Minute},
		},
		Mydumper: MydumperRuntime{
			ReadBlockSize: ReadBlockSize,
			CSV: CSVConfig{
				Separator:       ",",
				Delimiter:       `"`,
				Header:          true,
				NotNull:         false,
				Null:            `\N`,
				BackslashEscape: true,
				TrimLastSep:     false,
			},
			StrictFormat:  false,
			MaxRegionSize: MaxRegionSize,
			Filter:        []string{"*.*"},
		},
		TikvImporter: TikvImporter{
			Backend:         BackendImporter,
			OnDuplicate:     ReplaceOnDup,
			MaxKVPairs:      32,
<<<<<<< HEAD
			SendKVPairs:     100000,
=======
			SendKVPairs:     32768,
>>>>>>> 4af19d5d
			RegionSplitSize: SplitRegionSize,
		},
		PostRestore: PostRestore{
			Checksum: true,
			Analyze:  true,
		},
	}
}

// LoadFromGlobal resets the current configuration to the global settings.
func (cfg *Config) LoadFromGlobal(global *GlobalConfig) error {
	if err := cfg.LoadFromTOML(global.ConfigFileContent); err != nil {
		return err
	}

	cfg.TiDB.Host = global.TiDB.Host
	cfg.TiDB.Port = global.TiDB.Port
	cfg.TiDB.User = global.TiDB.User
	cfg.TiDB.Psw = global.TiDB.Psw
	cfg.TiDB.StatusPort = global.TiDB.StatusPort
	cfg.TiDB.PdAddr = global.TiDB.PdAddr
	cfg.Mydumper.SourceDir = global.Mydumper.SourceDir
	cfg.Mydumper.NoSchema = global.Mydumper.NoSchema
	cfg.Mydumper.Filter = global.Mydumper.Filter
	cfg.TikvImporter.Addr = global.TikvImporter.Addr
	cfg.TikvImporter.Backend = global.TikvImporter.Backend
	cfg.TikvImporter.SortedKVDir = global.TikvImporter.SortedKVDir
	cfg.Checkpoint.Enable = global.Checkpoint.Enable
	cfg.PostRestore.Checksum = global.PostRestore.Checksum
	cfg.PostRestore.Analyze = global.PostRestore.Analyze
	cfg.App.CheckRequirements = global.App.CheckRequirements
	cfg.Security = global.Security

	return nil
}

// LoadFromTOML overwrites the current configuration by the TOML data
// If data contains toml items not in Config and GlobalConfig, return an error
// If data contains toml items not in Config, thus won't take effect, warn user
func (cfg *Config) LoadFromTOML(data []byte) error {
	// bothUnused saves toml items not belong to Config nor GlobalConfig
	var bothUnused []string
	// warnItems saves legal toml items but won't effect
	var warnItems []string

	dataStr := string(data)

	// Here we load toml into cfg, and rest logic is check unused keys
	metaData, err := toml.Decode(dataStr, cfg)

	if err != nil {
		return errors.Trace(err)
	}

	unusedConfigKeys := metaData.Undecoded()
	if len(unusedConfigKeys) == 0 {
		return nil
	}

	// Now we deal with potential both-unused keys of Config and GlobalConfig struct

	metaDataGlobal, err := toml.Decode(dataStr, &GlobalConfig{})
	if err != nil {
		return errors.Trace(err)
	}

	// Key type returned by metadata.Undecoded doesn't have a equality comparison,
	// we convert them to string type instead, and this conversion is identical
	unusedGlobalKeys := metaDataGlobal.Undecoded()
	unusedGlobalKeyStrs := make(map[string]struct{})
	for _, key := range unusedGlobalKeys {
		unusedGlobalKeyStrs[key.String()] = struct{}{}
	}

	for _, key := range unusedConfigKeys {
		keyStr := key.String()
		if _, found := unusedGlobalKeyStrs[keyStr]; found {
			bothUnused = append(bothUnused, keyStr)
		} else {
			warnItems = append(warnItems, keyStr)
		}
	}

	if len(bothUnused) > 0 {
		return errors.Errorf("config file contained unknown configuration options: %s",
			strings.Join(bothUnused, ", "))
	}

	// Warn that some legal field of config file won't be overwritten, such as lightning.file
	if len(warnItems) > 0 {
		log.L().Warn("currently only per-task configuration can be applied, global configuration changes can only be made on startup",
			zap.Strings("global config changes", warnItems))
	}

	return nil
}

// Adjust fixes the invalid or unspecified settings to reasonable valid values.
func (cfg *Config) Adjust() error {
	// Reject problematic CSV configurations.
	csv := &cfg.Mydumper.CSV
	if len(csv.Separator) != 1 {
		return errors.New("invalid config: `mydumper.csv.separator` must be exactly one byte long")
	}

	if len(csv.Delimiter) > 1 {
		return errors.New("invalid config: `mydumper.csv.delimiter` must be one byte long or empty")
	}

	if csv.Separator == csv.Delimiter {
		return errors.New("invalid config: cannot use the same character for both CSV delimiter and separator")
	}

	if csv.BackslashEscape {
		if csv.Separator == `\` {
			return errors.New("invalid config: cannot use '\\' as CSV separator when `mydumper.csv.backslash-escape` is true")
		}
		if csv.Delimiter == `\` {
			return errors.New("invalid config: cannot use '\\' as CSV delimiter when `mydumper.csv.backslash-escape` is true")
		}
	}

	cfg.TikvImporter.Backend = strings.ToLower(cfg.TikvImporter.Backend)
	mustHaveInternalConnections := true
	switch cfg.TikvImporter.Backend {
	case BackendTiDB:
		if cfg.App.IndexConcurrency == 0 {
			cfg.App.IndexConcurrency = cfg.App.RegionConcurrency
		}
		if cfg.App.TableConcurrency == 0 {
			cfg.App.TableConcurrency = cfg.App.RegionConcurrency
		}
		mustHaveInternalConnections = false
	case BackendImporter, BackendLocal:
		if cfg.App.IndexConcurrency == 0 {
			cfg.App.IndexConcurrency = 2
		}
		if cfg.App.TableConcurrency == 0 {
			cfg.App.TableConcurrency = 6
		}
		if cfg.TikvImporter.RangeConcurrency == 0 {
<<<<<<< HEAD
			cfg.TikvImporter.RangeConcurrency = 32
=======
			cfg.TikvImporter.RangeConcurrency = 16
>>>>>>> 4af19d5d
		}
		if cfg.TikvImporter.RegionSplitSize == 0 {
			cfg.TikvImporter.RegionSplitSize = SplitRegionSize
		}
	default:
		return errors.Errorf("invalid config: unsupported `tikv-importer.backend` (%s)", cfg.TikvImporter.Backend)
	}

	if cfg.TikvImporter.Backend == BackendLocal {
		if len(cfg.TikvImporter.SortedKVDir) == 0 {
			return errors.Errorf("tikv-importer.sorted-kv-dir must not be empty!")
		}
	}

	if cfg.TikvImporter.Backend == BackendTiDB {
		cfg.TikvImporter.OnDuplicate = strings.ToLower(cfg.TikvImporter.OnDuplicate)
		switch cfg.TikvImporter.OnDuplicate {
		case ReplaceOnDup, IgnoreOnDup, ErrorOnDup:
		default:
			return errors.Errorf("invalid config: unsupported `tikv-importer.on-duplicate` (%s)", cfg.TikvImporter.OnDuplicate)
		}
	}

	var err error
	cfg.TiDB.SQLMode, err = mysql.GetSQLMode(cfg.TiDB.StrSQLMode)
	if err != nil {
		return errors.Annotate(err, "invalid config: `mydumper.tidb.sql_mode` must be a valid SQL_MODE")
	}

	if cfg.TiDB.Security == nil {
		cfg.TiDB.Security = &cfg.Security
	}

	switch cfg.TiDB.TLS {
	case "":
		if len(cfg.TiDB.Security.CAPath) > 0 {
			cfg.TiDB.TLS = "cluster"
		} else {
			cfg.TiDB.TLS = "false"
		}
	case "cluster":
		if len(cfg.Security.CAPath) == 0 {
			return errors.New("invalid config: cannot set `tidb.tls` to 'cluster' without a [security] section")
		}
	case "false", "skip-verify", "preferred":
		break
	default:
		return errors.Errorf("invalid config: unsupported `tidb.tls` config %s", cfg.TiDB.TLS)
	}

	// mydumper.filter and black-white-list cannot co-exist.
	if cfg.HasLegacyBlackWhiteList() {
		log.L().Warn("the config `black-white-list` has been deprecated, please replace with `mydumper.filter`")
		if !(len(cfg.Mydumper.Filter) == 1 && cfg.Mydumper.Filter[0] == "*.*") {
			return errors.New("invalid config: `mydumper.filter` and `black-white-list` cannot be simultaneously defined")
		}
	}

	for _, rule := range cfg.Routes {
		if !cfg.Mydumper.CaseSensitive {
			rule.ToLower()
		}
		if err := rule.Valid(); err != nil {
			return errors.Trace(err)
		}
	}

	// automatically determine the TiDB port & PD address from TiDB settings
	if mustHaveInternalConnections && (cfg.TiDB.Port <= 0 || len(cfg.TiDB.PdAddr) == 0) {
		tls, err := cfg.ToTLS()
		if err != nil {
			return err
		}

		var settings tidbcfg.Config
		err = tls.GetJSON("/settings", &settings)
		if err != nil {
			return errors.Annotate(err, "cannot fetch settings from TiDB, please manually fill in `tidb.port` and `tidb.pd-addr`")
		}
		if cfg.TiDB.Port <= 0 {
			cfg.TiDB.Port = int(settings.Port)
		}
		if len(cfg.TiDB.PdAddr) == 0 {
			pdAddrs := strings.Split(settings.Path, ",")
			cfg.TiDB.PdAddr = pdAddrs[0] // FIXME support multiple PDs once importer can.
		}
	}

	if cfg.TiDB.Port <= 0 {
		return errors.New("invalid `tidb.port` setting")
	}
	if mustHaveInternalConnections && len(cfg.TiDB.PdAddr) == 0 {
		return errors.New("invalid `tidb.pd-addr` setting")
	}

	// handle mydumper
	if cfg.Mydumper.BatchSize <= 0 {
		// a smaller batch size can improve performance by about 5% in local mode.
		if cfg.TikvImporter.Backend == BackendLocal {
			cfg.Mydumper.BatchSize = 10 * _G
		} else {
			cfg.Mydumper.BatchSize = 100 * _G
		}

	}
	if cfg.Mydumper.BatchImportRatio < 0.0 || cfg.Mydumper.BatchImportRatio >= 1.0 {
		cfg.Mydumper.BatchImportRatio = 0.75
	}
	if cfg.Mydumper.ReadBlockSize <= 0 {
		cfg.Mydumper.ReadBlockSize = ReadBlockSize
	}
	if len(cfg.Mydumper.CharacterSet) == 0 {
		cfg.Mydumper.CharacterSet = "auto"
	}

	if len(cfg.Checkpoint.Schema) == 0 {
		cfg.Checkpoint.Schema = "tidb_lightning_checkpoint"
	}
	if len(cfg.Checkpoint.Driver) == 0 {
		cfg.Checkpoint.Driver = CheckpointDriverFile
	}
	if len(cfg.Checkpoint.DSN) == 0 {
		switch cfg.Checkpoint.Driver {
		case CheckpointDriverMySQL:
			param := common.MySQLConnectParam{
				Host:             cfg.TiDB.Host,
				Port:             cfg.TiDB.Port,
				User:             cfg.TiDB.User,
				Password:         cfg.TiDB.Psw,
				SQLMode:          mysql.DefaultSQLMode,
				MaxAllowedPacket: defaultMaxAllowedPacket,
				TLS:              cfg.TiDB.TLS,
			}
			cfg.Checkpoint.DSN = param.ToDSN()
		case CheckpointDriverFile:
			cfg.Checkpoint.DSN = "/tmp/" + cfg.Checkpoint.Schema + ".pb"
		}
	}

	return nil
}

// HasLegacyBlackWhiteList checks whether the deprecated [black-white-list] section
// was defined.
func (cfg *Config) HasLegacyBlackWhiteList() bool {
	return len(cfg.BWList.DoTables) != 0 || len(cfg.BWList.DoDBs) != 0 || len(cfg.BWList.IgnoreTables) != 0 || len(cfg.BWList.IgnoreDBs) != 0
}<|MERGE_RESOLUTION|>--- conflicted
+++ resolved
@@ -264,11 +264,7 @@
 			Backend:         BackendImporter,
 			OnDuplicate:     ReplaceOnDup,
 			MaxKVPairs:      32,
-<<<<<<< HEAD
-			SendKVPairs:     100000,
-=======
 			SendKVPairs:     32768,
->>>>>>> 4af19d5d
 			RegionSplitSize: SplitRegionSize,
 		},
 		PostRestore: PostRestore{
@@ -410,11 +406,7 @@
 			cfg.App.TableConcurrency = 6
 		}
 		if cfg.TikvImporter.RangeConcurrency == 0 {
-<<<<<<< HEAD
-			cfg.TikvImporter.RangeConcurrency = 32
-=======
 			cfg.TikvImporter.RangeConcurrency = 16
->>>>>>> 4af19d5d
 		}
 		if cfg.TikvImporter.RegionSplitSize == 0 {
 			cfg.TikvImporter.RegionSplitSize = SplitRegionSize
