--- conflicted
+++ resolved
@@ -56,41 +56,15 @@
 PARTIAL_IMPORT_QUERY="$PARTIAL_IMPORT_QUERY AS s;"
 
 for BACKEND in importer tidb local; do
-<<<<<<< HEAD
-
-# Set the failpoint to kill the lightning instance as soon as one table is imported
-# If checkpoint does work, this should only kill 9 instances of lightnings.
-SLOWDOWN_FAILPOINTS='github.com/pingcap/tidb-lightning/lightning/restore/SlowDownImport=sleep(500)'
-export GO_FAILPOINTS="$SLOWDOWN_FAILPOINTS;github.com/pingcap/tidb-lightning/lightning/restore/FailBeforeIndexEngineImported=return"
-=======
   if [ "$BACKEND" = 'local' ]; then
     check_cluster_version 4 0 0 'local backend' || continue
   fi
->>>>>>> 4af19d5d
 
   # Set the failpoint to kill the lightning instance as soon as one table is imported
   # If checkpoint does work, this should only kill 9 instances of lightnings.
   SLOWDOWN_FAILPOINTS='github.com/pingcap/tidb-lightning/lightning/restore/SlowDownImport=sleep(500)'
   export GO_FAILPOINTS="$SLOWDOWN_FAILPOINTS;github.com/pingcap/tidb-lightning/lightning/restore/FailBeforeIndexEngineImported=return"
 
-<<<<<<< HEAD
-# panic after saving index engine checkpoint status before saving table checkpoint status
-set +e
-for i in $(seq "$TABLE_COUNT"); do
-    echo "******** Importing Table Now (step $i/$TABLE_COUNT) ********"
-    run_lightning -d "$DBPATH" --backend $BACKEND --enable-checkpoint=1 2> /dev/null
-    [ $? -ne 0 ] || exit 1
-done
-set -e
-
-export GO_FAILPOINTS="$SLOWDOWN_FAILPOINTS"
-set +e
-for i in $(seq "$TABLE_COUNT"); do
-    echo "******** Importing Table Now (step $i/$TABLE_COUNT) ********"
-    run_lightning -d "$DBPATH" --backend $BACKEND --enable-checkpoint=1 2> /dev/null
-done
-set -e
-=======
   # Start importing the tables.
   run_sql 'DROP DATABASE IF EXISTS cppk_tsr'
   run_sql 'DROP DATABASE IF EXISTS tidb_lightning_checkpoint_test_cppk'
@@ -104,7 +78,6 @@
       [ $? -ne 0 ] || exit 1
   done
   set -e
->>>>>>> 4af19d5d
 
   export GO_FAILPOINTS="$SLOWDOWN_FAILPOINTS"
   set +e
@@ -119,29 +92,6 @@
   run_sql 'DROP DATABASE IF EXISTS tidb_lightning_checkpoint_test_cppk'
   run_sql 'DROP DATABASE IF EXISTS `tidb_lightning_checkpoint_test_cppk.1357924680.bak`'
 
-<<<<<<< HEAD
-set +e
-for i in $(seq "$TABLE_COUNT"); do
-    echo "******** Importing Table Now (step $i/$TABLE_COUNT) ********"
-    run_lightning -d "$DBPATH" --backend $BACKEND --enable-checkpoint=1 2> /dev/null
-    [ $? -ne 0 ] || exit 1
-done
-set -e
-
-# After everything is done, there should be no longer new calls to ImportEngine
-# (and thus `kill_lightning_after_one_import` will spare this final check)
-echo "******** Verify checkpoint no-op ********"
-run_lightning -d "$DBPATH" --backend $BACKEND --enable-checkpoint=1
-run_sql "$PARTIAL_IMPORT_QUERY"
-check_contains "s: $(( (1000 * $CHUNK_COUNT + 1001) * $CHUNK_COUNT * $TABLE_COUNT ))"
-run_sql 'SELECT count(*) FROM `tidb_lightning_checkpoint_test_cppk.1357924680.bak`.table_v6 WHERE status >= 200'
-check_contains "count(*): $TABLE_COUNT"
-
-# Ensure there is no dangling open engines
-ls -lA "$TEST_DIR"/importer/.temp/
-[ -z "$(ls -A "$TEST_DIR"/importer/.temp/)" ]
-
-=======
   export GO_FAILPOINTS="$SLOWDOWN_FAILPOINTS;github.com/pingcap/tidb-lightning/lightning/SetTaskID=return(1357924680);github.com/pingcap/tidb-lightning/lightning/restore/FailIfIndexEngineImported=return(1)"
 
   set +e
@@ -165,5 +115,4 @@
   ls -lA "$TEST_DIR"/importer/.temp/
   [ -z "$(ls -A "$TEST_DIR"/importer/.temp/)" ]
 
->>>>>>> 4af19d5d
 done